--- conflicted
+++ resolved
@@ -1,250 +1,245 @@
-//
-// This file is released under the terms of the NASA Open Source Agreement (NOSA)
-// version 1.3 as detailed in the LICENSE file which accompanies this software.
-//
-
-//////////////////////////////////////////////////////////////////////
-// FeaMeshMgr.h
-// J.R. Gloudemans
-//////////////////////////////////////////////////////////////////////
-
-#if !defined(FeaMeshMgr_FeaMeshMgr__INCLUDED_)
-#define FeaMeshMgr_FeaMeshMgr__INCLUDED_
-
-#include "CfdMeshMgr.h"
-#include "FeaPart.h"
-
-class SectionEdge
-{
-public:
-	SectionEdge()					{}
-	virtual ~SectionEdge()			{}
-
-	vector< double > m_LineFractVec;
-	vector< vec2d  > m_UWVec;
-	vector< vec3d  > m_PntVec;
-};
-
-class WingSection
-{
-public:
-
-	WingSection();
-	virtual ~WingSection();
-
-	void BuildClean();
-	void Load( Surf* upper_surf, Surf* lower_surf );
-
-	void WriteData( xmlNodePtr root );
-	void ReadData(  xmlNodePtr root );
-
-
-	vec2d GetUW( int edge_id, double fract );
-	vec3d CompPnt( int edge_id, double fract );
-	bool IntersectPlaneEdge( int edge_id, vec3d & orig, vec3d & norm, vec2d & result );
-	void ComputePerSpanChord( vec3d & pnt, double* per_span, double* per_chord );
-	void Draw( bool highlight );
-
-	Surf* m_UpperSurfPtr;
-	Surf* m_LowerSurfPtr;
-
-	vec3d m_Normal;
-	vec3d m_ChordNormal;
-	double m_SweepLE;
-
-	enum { UW00, UW10, UW01, UW11, NUM_CORNER_PNTS };
-	vec3d m_CornerPnts[NUM_CORNER_PNTS];
-
-	enum { LE, TE, IN_CHORD, OUT_CHORD, NUM_EDGES };
-	SectionEdge m_Edges[NUM_EDGES];
-
-	vector< FeaRib* > m_RibVec;
-	vector< FeaSpar* > m_SparVec;
-
-	FeaSkin m_UpperSkin;
-	FeaSkin m_LowerSkin;
-
-
-};
-
-//////////////////////////////////////////////////////////////////////
-class FeaMeshMgr : public CfdMeshMgr
-{
-public:
-
-	FeaMeshMgr();
-	virtual ~FeaMeshMgr();
-	virtual void CleanUp();
-
-	virtual bool LoadSurfaces();
-	virtual void Build();
-	virtual void Export();
-	virtual void BuildClean();
-<<<<<<< HEAD
-	virtual void Intersect( double minmap );
-	virtual void Intersect() {CfdMeshMgr::Intersect();}
-=======
-	virtual void Intersect();
->>>>>>> 97b5329d
-	virtual void IdentifyUpperLowerSurfaces();
-
-	virtual void AddStructureParts();
-	virtual void RemoveSliceSurfaces();
-
-	virtual bool WriteWingBezierFile(const char* file_name);
-
-	virtual vec3d ComputePoint( vec2d & uw, bool upperFlag );
-	virtual vec3d GetNormal( int sectID );
-	virtual WingSection* GetWingSection( int sectID );
-
-	virtual int GetNumSections()			{ return m_UpperSurfVec.size(); }
-
-	virtual void LoadChains( Surf* sliceSurf, bool upperFlag, int sect_id, 
-		                     list< ISegChain* > & chain_list ); 
-	virtual void LoadCapChains( Surf* s0, Surf* s1, list< ISegChain* > & chain_list ); 
-	virtual void LoadCapChains( Surf* s0, double w, list< ISegChain* > & chain_list ); 
-
-	virtual void BuildSliceMesh();
-
-	virtual void WriteCalculix( );
-	virtual void WriteNASTRAN( const char* base_filename );
-
-	virtual void ComputeWriteMass(); 
-
-	virtual void Draw();
-
-	virtual double GetDefElemSize()					{ return m_DefElemSize; }
-	virtual void   SetDefElemSize( double s )		{ m_DefElemSize = s; }
-
-	virtual double GetThickScale()					{ return m_ThickScale; }
-	virtual void   SetThickScale( double s )		{ m_ThickScale = s; }
-
-	virtual double GetTotalMass()					{ return m_TotalMass; }
-
-	virtual int GetCurrSectID()						{ return m_CurrSectID; }
-	virtual void SetCurrSectID( int id );
-
-	virtual int GetNumSpars();
-	virtual int GetCurrSparID()						{ return m_CurrSparID; }
-	virtual void SetCurrSparID( int id );
-
-	virtual int GetNumRibs();
-	virtual int GetCurrRibID()						{ return m_CurrRibID; }
-	virtual void SetCurrRibID( int id );
-
-	virtual int GetNumPointMasses();
-	virtual int GetCurrPointMassID()				{ return m_CurrPointMassID; }
-	virtual void SetCurrPointMassID( int id );
-
-	//virtual int GetNumUpSkinSpliceLines();
-	//virtual int GetCurrUpSkinSliceLineID()		{ return m_CurrUpSkinSpliceLineID; }
-	//virtual void SetCurrUpSkinSpliceLineID( int id );
-
-	virtual FeaRib* GetCurrRib();
-	virtual FeaSpar* GetCurrSpar();
-	virtual FeaSkin* GetCurrUpperSkin();
-	virtual FeaSkin* GetCurrLowerSkin();
-	virtual FeaPointMass* GetCurrPointMass();
-
-	virtual FeaNode* FindNode( vector< FeaNode* > nodeVec, int id );
-
-	virtual void AddRib();
-	virtual void DelCurrRib();
-	virtual void AddSpar();
-	virtual void DelCurrSpar();
-	virtual void AddPointMass();
-	virtual void DelCurrPointMass();
-
-	enum { UP_SKIN_EDIT, LOW_SKIN_EDIT, SPAR_EDIT, RIB_EDIT, POINT_MASS_EDIT };
-	virtual void SetCurrEditType( int t )			{ m_CurrEditType = t; }
-	virtual int  GetCurrEditType()					{ return m_CurrEditType; }
-
-	virtual void UpdateGUI();
-	virtual void AircraftDraw();
-
-	virtual bool GetDrawMeshFlag()					{ return m_DrawMeshFlag; }
-	virtual void SetDrawMeshFlag( bool f )			{ m_DrawMeshFlag= f; }
-	virtual void SetDrawFlag( bool f )				{ m_DrawFlag = f; }
-	virtual void SetBatchFlag( bool f )				{ m_BatchFlag = f; }
-	virtual bool GetBatchFlag()						{ return m_BatchFlag; }
-	virtual void SetDrawAttachPointsFlag( bool f )	{ m_DrawAttachPoints = f; }
-	virtual bool GetDrawAttachPointsFlag()			{ return m_DrawAttachPoints; }
-
-	virtual void SaveData();
-	virtual void WriteFeaStructData( Geom* geom_ptr, xmlNodePtr root );
-	virtual void SetFeaStructData( Geom* geom_ptr, xmlNodePtr root );
-	virtual void ReadFeaStructData( );
-	virtual void CopyGeomPtr( Geom* from_geom, Geom* to_geom );
-	virtual void LoadAttachPoints();
-
-	virtual void CursorPos(vec2d & cursor);
-	virtual void MouseClick(vec2d & cursor);
-
-	enum{ MASS_FILE_NAME, NASTRAN_FILE_NAME, GEOM_FILE_NAME, THICK_FILE_NAME, STL_FEA_NAME, NUM_FEA_FILE_NAMES };
-	Stringc GetFeaExportFileName( int type );
-	void SetFeaExportFileName( const char* fn, int type );
-	bool GetFeaExportFileFlag( int type );
-	void SetFeaExportFileFlag( bool flag, int type );
-	void ResetFeaExportFileNames();
-
-protected:
-
-	Geom* m_WingGeom;
-
-	bool m_BatchFlag;
-
-	bool m_DrawFlag;
-	bool m_DrawMeshFlag;
-
-	xmlNodePtr m_XmlDataNode;
-	vector< Geom* > m_DataGeomVec;
-
-	int m_CurrSectID;
-	double m_DefElemSize;
-	double m_ThickScale;
-	double m_TotalMass;
-
-	int m_CurrSparID;
-	int m_CurrRibID;
-	int m_CurrPointMassID;
-
-	int m_CurrEditType;
-
-	vector< Surf* > m_UpperSurfVec;
-	vector< Surf* > m_LowerSurfVec;
-
-	vector< WingSection > m_WingSections;
-
-	vector< FeaSlice* > m_SliceVec;
-	vector< FeaSkin* > m_SkinVec;
-
-	bool m_DrawAttachPoints;
-	int m_ClosestAttachPoint;
-	vector< vec3d > m_AttachPoints;
-
-	vector< FeaPointMass* > m_PointMassVec;
-
-	bool m_ExportFeaFileFlags[NUM_FEA_FILE_NAMES];
-	Stringc m_ExportFeaFileNames[NUM_FEA_FILE_NAMES];
-
-
-	vector< vec3d >debugPnts;
-
-};
-//FEAMesh:
-//feamass.dat        -> [modelname]_mass.dat
-//feaNASTRAN.dat -> [modelname]_NASTRAN.dat
-//feageom.dat        -> [modelname]_calculix_geom.dat
-//feanodethick.dat ->  [modelname]_calculix_thick.dat
-
-class FEAM_Single
-{
-public:
-	FEAM_Single();
-	FeaMeshMgr* feaMeshMgr;
-};
-
-static FEAM_Single singleFEAM;
-
-#define feaMeshMgrPtr (singleFEAM.feaMeshMgr)
-#endif 
+//
+// This file is released under the terms of the NASA Open Source Agreement (NOSA)
+// version 1.3 as detailed in the LICENSE file which accompanies this software.
+//
+
+//////////////////////////////////////////////////////////////////////
+// FeaMeshMgr.h
+// J.R. Gloudemans
+//////////////////////////////////////////////////////////////////////
+
+#if !defined(FeaMeshMgr_FeaMeshMgr__INCLUDED_)
+#define FeaMeshMgr_FeaMeshMgr__INCLUDED_
+
+#include "CfdMeshMgr.h"
+#include "FeaPart.h"
+
+class SectionEdge
+{
+public:
+	SectionEdge()					{}
+	virtual ~SectionEdge()			{}
+
+	vector< double > m_LineFractVec;
+	vector< vec2d  > m_UWVec;
+	vector< vec3d  > m_PntVec;
+};
+
+class WingSection
+{
+public:
+
+	WingSection();
+	virtual ~WingSection();
+
+	void BuildClean();
+	void Load( Surf* upper_surf, Surf* lower_surf );
+
+	void WriteData( xmlNodePtr root );
+	void ReadData(  xmlNodePtr root );
+
+
+	vec2d GetUW( int edge_id, double fract );
+	vec3d CompPnt( int edge_id, double fract );
+	bool IntersectPlaneEdge( int edge_id, vec3d & orig, vec3d & norm, vec2d & result );
+	void ComputePerSpanChord( vec3d & pnt, double* per_span, double* per_chord );
+	void Draw( bool highlight );
+
+	Surf* m_UpperSurfPtr;
+	Surf* m_LowerSurfPtr;
+
+	vec3d m_Normal;
+	vec3d m_ChordNormal;
+	double m_SweepLE;
+
+	enum { UW00, UW10, UW01, UW11, NUM_CORNER_PNTS };
+	vec3d m_CornerPnts[NUM_CORNER_PNTS];
+
+	enum { LE, TE, IN_CHORD, OUT_CHORD, NUM_EDGES };
+	SectionEdge m_Edges[NUM_EDGES];
+
+	vector< FeaRib* > m_RibVec;
+	vector< FeaSpar* > m_SparVec;
+
+	FeaSkin m_UpperSkin;
+	FeaSkin m_LowerSkin;
+
+
+};
+
+//////////////////////////////////////////////////////////////////////
+class FeaMeshMgr : public CfdMeshMgr
+{
+public:
+
+	FeaMeshMgr();
+	virtual ~FeaMeshMgr();
+	virtual void CleanUp();
+
+	virtual bool LoadSurfaces();
+	virtual void Build();
+	virtual void Export();
+	virtual void BuildClean();
+	virtual void Intersect();
+	virtual void IdentifyUpperLowerSurfaces();
+
+	virtual void AddStructureParts();
+	virtual void RemoveSliceSurfaces();
+
+	virtual bool WriteWingBezierFile(const char* file_name);
+
+	virtual vec3d ComputePoint( vec2d & uw, bool upperFlag );
+	virtual vec3d GetNormal( int sectID );
+	virtual WingSection* GetWingSection( int sectID );
+
+	virtual int GetNumSections()			{ return m_UpperSurfVec.size(); }
+
+	virtual void LoadChains( Surf* sliceSurf, bool upperFlag, int sect_id, 
+		                     list< ISegChain* > & chain_list ); 
+	virtual void LoadCapChains( Surf* s0, Surf* s1, list< ISegChain* > & chain_list ); 
+	virtual void LoadCapChains( Surf* s0, double w, list< ISegChain* > & chain_list ); 
+
+	virtual void BuildSliceMesh();
+
+	virtual void WriteCalculix( );
+	virtual void WriteNASTRAN( const char* base_filename );
+
+	virtual void ComputeWriteMass(); 
+
+	virtual void Draw();
+
+	virtual double GetDefElemSize()					{ return m_DefElemSize; }
+	virtual void   SetDefElemSize( double s )		{ m_DefElemSize = s; }
+
+	virtual double GetThickScale()					{ return m_ThickScale; }
+	virtual void   SetThickScale( double s )		{ m_ThickScale = s; }
+
+	virtual double GetTotalMass()					{ return m_TotalMass; }
+
+	virtual int GetCurrSectID()						{ return m_CurrSectID; }
+	virtual void SetCurrSectID( int id );
+
+	virtual int GetNumSpars();
+	virtual int GetCurrSparID()						{ return m_CurrSparID; }
+	virtual void SetCurrSparID( int id );
+
+	virtual int GetNumRibs();
+	virtual int GetCurrRibID()						{ return m_CurrRibID; }
+	virtual void SetCurrRibID( int id );
+
+	virtual int GetNumPointMasses();
+	virtual int GetCurrPointMassID()				{ return m_CurrPointMassID; }
+	virtual void SetCurrPointMassID( int id );
+
+	//virtual int GetNumUpSkinSpliceLines();
+	//virtual int GetCurrUpSkinSliceLineID()		{ return m_CurrUpSkinSpliceLineID; }
+	//virtual void SetCurrUpSkinSpliceLineID( int id );
+
+	virtual FeaRib* GetCurrRib();
+	virtual FeaSpar* GetCurrSpar();
+	virtual FeaSkin* GetCurrUpperSkin();
+	virtual FeaSkin* GetCurrLowerSkin();
+	virtual FeaPointMass* GetCurrPointMass();
+
+	virtual FeaNode* FindNode( vector< FeaNode* > nodeVec, int id );
+
+	virtual void AddRib();
+	virtual void DelCurrRib();
+	virtual void AddSpar();
+	virtual void DelCurrSpar();
+	virtual void AddPointMass();
+	virtual void DelCurrPointMass();
+
+	enum { UP_SKIN_EDIT, LOW_SKIN_EDIT, SPAR_EDIT, RIB_EDIT, POINT_MASS_EDIT };
+	virtual void SetCurrEditType( int t )			{ m_CurrEditType = t; }
+	virtual int  GetCurrEditType()					{ return m_CurrEditType; }
+
+	virtual void UpdateGUI();
+	virtual void AircraftDraw();
+
+	virtual bool GetDrawMeshFlag()					{ return m_DrawMeshFlag; }
+	virtual void SetDrawMeshFlag( bool f )			{ m_DrawMeshFlag= f; }
+	virtual void SetDrawFlag( bool f )				{ m_DrawFlag = f; }
+	virtual void SetBatchFlag( bool f )				{ m_BatchFlag = f; }
+	virtual bool GetBatchFlag()						{ return m_BatchFlag; }
+	virtual void SetDrawAttachPointsFlag( bool f )	{ m_DrawAttachPoints = f; }
+	virtual bool GetDrawAttachPointsFlag()			{ return m_DrawAttachPoints; }
+
+	virtual void SaveData();
+	virtual void WriteFeaStructData( Geom* geom_ptr, xmlNodePtr root );
+	virtual void SetFeaStructData( Geom* geom_ptr, xmlNodePtr root );
+	virtual void ReadFeaStructData( );
+	virtual void CopyGeomPtr( Geom* from_geom, Geom* to_geom );
+	virtual void LoadAttachPoints();
+
+	virtual void CursorPos(vec2d & cursor);
+	virtual void MouseClick(vec2d & cursor);
+
+	enum{ MASS_FILE_NAME, NASTRAN_FILE_NAME, GEOM_FILE_NAME, THICK_FILE_NAME, STL_FEA_NAME, NUM_FEA_FILE_NAMES };
+	Stringc GetFeaExportFileName( int type );
+	void SetFeaExportFileName( const char* fn, int type );
+	bool GetFeaExportFileFlag( int type );
+	void SetFeaExportFileFlag( bool flag, int type );
+	void ResetFeaExportFileNames();
+
+protected:
+
+	Geom* m_WingGeom;
+
+	bool m_BatchFlag;
+
+	bool m_DrawFlag;
+	bool m_DrawMeshFlag;
+
+	xmlNodePtr m_XmlDataNode;
+	vector< Geom* > m_DataGeomVec;
+
+	int m_CurrSectID;
+	double m_DefElemSize;
+	double m_ThickScale;
+	double m_TotalMass;
+
+	int m_CurrSparID;
+	int m_CurrRibID;
+	int m_CurrPointMassID;
+
+	int m_CurrEditType;
+
+	vector< Surf* > m_UpperSurfVec;
+	vector< Surf* > m_LowerSurfVec;
+
+	vector< WingSection > m_WingSections;
+
+	vector< FeaSlice* > m_SliceVec;
+	vector< FeaSkin* > m_SkinVec;
+
+	bool m_DrawAttachPoints;
+	int m_ClosestAttachPoint;
+	vector< vec3d > m_AttachPoints;
+
+	vector< FeaPointMass* > m_PointMassVec;
+
+	bool m_ExportFeaFileFlags[NUM_FEA_FILE_NAMES];
+	Stringc m_ExportFeaFileNames[NUM_FEA_FILE_NAMES];
+
+
+	vector< vec3d >debugPnts;
+
+};
+//FEAMesh:
+//feamass.dat        -> [modelname]_mass.dat
+//feaNASTRAN.dat -> [modelname]_NASTRAN.dat
+//feageom.dat        -> [modelname]_calculix_geom.dat
+//feanodethick.dat ->  [modelname]_calculix_thick.dat
+
+class FEAM_Single
+{
+public:
+	FEAM_Single();
+	FeaMeshMgr* feaMeshMgr;
+};
+
+static FEAM_Single singleFEAM;
+
+#define feaMeshMgrPtr (singleFEAM.feaMeshMgr)
+#endif 