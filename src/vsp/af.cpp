//
// This file is released under the terms of the NASA Open Source Agreement (NOSA)
// version 1.3 as detailed in the LICENSE file which accompanies this software.
//

//******************************************************************************
//    
//   Airfoil Class II
//  
// 
//   J.R. Gloudemans - 8/2/93
//   Sterling Software
//
//******************************************************************************

#include <math.h>

#include "af.h"
#include "defines.h"
#include "aircraft.h"

//===== Constructor  =====//
Af::Af(Geom* geom_ptr_in)
{
  geom_ptr = geom_ptr_in;

  //==== Defaults ====//
  type = NACA_4_SERIES;
  num_pnts = 23;

  curve_loaded_flag = FALSE;
  inverted_flag = FALSE;

  camber.initialize(geom_ptr, AF_UPDATE_GROUP, "Camber",  0.0);
  camber.set_lower_upper(0.0, 0.5);

  camber_loc.initialize(geom_ptr, AF_UPDATE_GROUP, "Camber_Loc",  0.5);
  camber_loc.set_lower_upper(0.01, 0.99);

  thickness.initialize(geom_ptr, AF_UPDATE_GROUP, "Thickness",  0.10);
  thickness.set_lower_upper(0.001, 0.5);
  thickness_loc.deactivate();

  thickness_loc.initialize(geom_ptr, AF_UPDATE_GROUP, "Thickness_Loc",  0.3);
  thickness_loc.set_lower_upper(0.01, 0.99);

  radius_le.initialize(geom_ptr, AF_UPDATE_GROUP, "Radius_Leading_Edge",  0.01);
  radius_le.set_lower_upper(0.0, 1000000.0);
  radius_le.deactivate();

  radius_te.initialize(geom_ptr, AF_UPDATE_GROUP, "Radius_Trailing_Edge",  0.0);
  radius_te.set_lower_upper(0.0, 1000000.0);
  radius_te.deactivate();

  delta_y_le.initialize(geom_ptr, AF_UPDATE_GROUP, "Delta_Y_Leading_Edge",  0.01);
  delta_y_le.set_lower_upper(0.0, 1000000.0);

  ideal_cl.initialize(geom_ptr, AF_UPDATE_GROUP, "Ideal Cl",  0.0);
  ideal_cl.set_lower_upper(0.0, 1.0);
  ideal_cl.deactivate();

  a.initialize(geom_ptr, AF_UPDATE_GROUP, "A",  0.0);
  a.set_lower_upper(0.0, 1.0);
  a.deactivate();

  sixser = 63;

  slat_flag = FALSE;
  slat_shear_flag = FALSE;
  slat_chord.initialize( geom_ptr, AF_UPDATE_GROUP, "Slat_Chord",  0.25 );
  slat_chord.set_lower_upper(0.0, 1.0);
  slat_angle.initialize( geom_ptr, AF_UPDATE_GROUP, "Slat_Angle",  10.0 );
  slat_angle.set_lower_upper(-45.0, 45.0);

  flap_flag = FALSE;
  flap_shear_flag = FALSE;
  flap_chord.initialize( geom_ptr, AF_UPDATE_GROUP, "Flap_Chord",  0.25 );
  flap_chord.set_lower_upper(0.0, 1.0);
  flap_angle.initialize( geom_ptr, AF_UPDATE_GROUP, "Flap_Angle",  10.0 );
  flap_angle.set_lower_upper(-45.0, 45.0);

  load_name(); 
  generate_airfoil();

}

//===== Destructor  =====//
Af::~Af()
{
}

//===== Copy  =====//
Af& Af::operator=(const Af& iaf) //jrg - look at this...
{
  type = iaf.type;
  curve_loaded_flag = iaf.curve_loaded_flag;
  inverted_flag = iaf.inverted_flag;

  camber = iaf.camber;
  camber_loc = iaf.camber_loc;
  thickness = iaf.thickness;
  thickness_loc = iaf.thickness_loc;
  radius_le = iaf.radius_le;
  radius_te = iaf.radius_te;
  delta_y_le = iaf.delta_y_le;
  a = iaf.a;
  ideal_cl = iaf.ideal_cl;

  sixser = iaf.sixser;
  name = iaf.name;

  num_pnts = iaf.num_pnts;

  orig_af_thickness = iaf.orig_af_thickness;
  radius_le_correction_factor = iaf.radius_le_correction_factor;
  radius_te_correction_factor = iaf.radius_te_correction_factor;

  upper_curve = iaf.upper_curve;
  lower_curve = iaf.lower_curve;

  slat_flag = iaf.slat_flag;
  slat_shear_flag = iaf.slat_shear_flag;
  slat_chord = iaf.slat_chord;
  slat_angle = iaf.slat_angle;

  flap_flag = iaf.flap_flag;
  flap_shear_flag = iaf.flap_shear_flag;
  flap_chord = iaf.flap_chord;
  flap_angle = iaf.flap_angle;

	set_geom(geom_ptr );

	load_name(); 
	generate_airfoil();

	return *this; 
}

vector< Parm* > Af::GetLinkableParms()
{
	vector< Parm* > pVec;
	pVec.push_back( get_camber() );
	pVec.push_back( get_camber_loc() );
	pVec.push_back( get_thickness() );
	pVec.push_back( get_thickness_loc() );
	pVec.push_back( get_ideal_cl() );
	pVec.push_back( get_a() );
	pVec.push_back( get_leading_edge_radius() );
	pVec.push_back( get_trailing_edge_radius() );
	pVec.push_back( get_slat_chord() );
	pVec.push_back( get_slat_angle() );
	pVec.push_back( get_flap_chord() );
	pVec.push_back( get_flap_angle() );

	return pVec;
}

void Af::set_geom(Geom * gPtr )
{
	geom_ptr = gPtr;
	camber.set_geom( geom_ptr );
	camber_loc.set_geom( geom_ptr );
	thickness.set_geom( geom_ptr );
	thickness_loc.set_geom( geom_ptr );
	radius_le.set_geom( geom_ptr );
	radius_te.set_geom( geom_ptr );
	delta_y_le.set_geom( geom_ptr );
	ideal_cl.set_geom( geom_ptr );
	a.set_geom( geom_ptr );
	slat_chord.set_geom( geom_ptr );
	slat_angle.set_geom( geom_ptr );
	flap_chord.set_geom( geom_ptr );
	flap_angle.set_geom( geom_ptr );
}

void Af::write(xmlNodePtr node)
{
  int i;

  xmlAddIntNode( node, "Type", type);
  xmlAddIntNode( node, "Inverted_Flag", inverted_flag);

  xmlAddDoubleNode( node, "Camber", camber() );
  xmlAddDoubleNode( node, "Camber_Loc", camber_loc() );
  xmlAddDoubleNode( node, "Thickness",  thickness() );
  xmlAddDoubleNode( node, "Thickness_Loc",  thickness_loc() );

  xmlAddDoubleNode( node, "Radius_Le",  radius_le() );
  xmlAddDoubleNode( node, "Radius_Te",  radius_te() );

  xmlAddIntNode( node, "Six_Series",  sixser );
  xmlAddDoubleNode( node, "Ideal_Cl",  ideal_cl() );
  xmlAddDoubleNode( node, "A",  a() );

  if ( type == AIRFOIL_FILE )
  {
    xmlAddStringNode( node, "Name",  name() );
    xmlAddDoubleNode( node, "Original_AF_Thickness",  orig_af_thickness );
    xmlAddDoubleNode( node, "Radius_LE_Correction_Factor",  radius_le_correction_factor );
    xmlAddDoubleNode( node, "Radius_TE_Correction_Factor",  radius_te_correction_factor );

    vec3d pnt;
    Stringc upstr;
    char numstr[255];
    for (  i = 0 ; i < upper_curve.get_num_pnts() ; i++)
    {
      pnt = upper_curve.get_pnt(i);
      sprintf( numstr, "%lf, %lf,", pnt.x(), pnt.z() );
      upstr.concatenate(numstr);
    }
    upstr.concatenate("\0");

    xmlAddStringNode( node, "Upper_Pnts", upstr );

   Stringc lowstr;
    for (  i = 0 ; i < lower_curve.get_num_pnts() ; i++)
    {
      pnt = lower_curve.get_pnt(i);
      sprintf( numstr, "%lf, %lf,", pnt.x(), pnt.z() );
      lowstr.concatenate(numstr);
    }
    lowstr.concatenate("\0");

    xmlAddStringNode( node, "Lower_Pnts", lowstr );
  }

  xmlAddIntNode( node, "Slat_Flag",  slat_flag );
  xmlAddIntNode( node, "Slat_Shear_Flag",  slat_shear_flag );
  xmlAddDoubleNode( node, "Slat_Chord",  slat_chord() );
  xmlAddDoubleNode( node, "Slat_Angle",  slat_angle() );

  xmlAddIntNode( node, "Flap_Flag",  flap_flag );
  xmlAddIntNode( node, "Flap_Shear_Flag",  flap_shear_flag );
  xmlAddDoubleNode( node, "Flap_Chord",  flap_chord() );
  xmlAddDoubleNode( node, "Flap_Angle",  flap_angle() );

}

void Af::read(xmlNodePtr node)
{
  int i;

  int temp_type = xmlFindInt( node, "Type", 0 );
  inverted_flag = xmlFindInt( node, "Inverted_Flag", inverted_flag );

  camber        = xmlFindDouble( node, "Camber", camber() );
  camber_loc    = xmlFindDouble( node, "Camber_Loc", camber_loc() );
  thickness     = xmlFindDouble( node, "Thickness", thickness() );
  thickness_loc = xmlFindDouble( node, "Thickness_Loc", thickness_loc() );

  radius_le    = xmlFindDouble( node, "Radius_Le", radius_le() );
  radius_te    = xmlFindDouble( node, "Radius_Te", radius_te() );

  sixser = xmlFindInt( node, "Six_Series", sixser );
  ideal_cl = xmlFindDouble( node, "Ideal_Cl", ideal_cl() );
  a = xmlFindDouble( node, "A", a() );

  slat_flag = xmlFindInt( node, "Slat_Flag", slat_flag );
  slat_shear_flag = xmlFindInt( node, "Slat_Shear_Flag", slat_shear_flag );
  slat_chord = xmlFindDouble( node, "Slat_Chord", slat_chord() );
  slat_angle = xmlFindDouble( node, "Slat_Angle", slat_angle() );

  flap_flag = xmlFindInt( node, "Flap_Flag", flap_flag );
  flap_shear_flag = xmlFindInt( node, "Flap_Shear_Flag", flap_shear_flag );
  flap_chord = xmlFindDouble( node, "Flap_Chord", flap_chord() );
  flap_angle = xmlFindDouble( node, "Flap_Angle", flap_angle() );

  if ( temp_type == AIRFOIL_FILE )
  {
    vec3d pnt;
    name = xmlFindString( node, "Name", name );
    orig_af_thickness = (float)xmlFindDouble( node, "Original_AF_Thickness", orig_af_thickness );
    radius_le_correction_factor = (float)xmlFindDouble( node, "Radius_LE_Correction_Factor", radius_le_correction_factor );
    radius_te_correction_factor = (float)xmlFindDouble( node, "Radius_TE_Correction_Factor", radius_te_correction_factor );

    xmlNodePtr upp_node = xmlGetNode( node, "Upper_Pnts", 0 );

    if ( upp_node )
    {
      int num_arr =  xmlGetNumArray( upp_node, ',' );
      double* arr = (double*)malloc( num_arr*sizeof(double) );
      xmlExtractDoubleArray( upp_node, ',', arr, num_arr );

      int num_upper = num_arr/2;

      upper_curve.init(num_upper);
      for ( i = 0 ; i < num_arr ; i+=2)
      {
        pnt = vec3d(arr[i], 0.0, arr[i+1]);
        upper_curve.load_pnt( i/2, pnt );
      }
      free(arr);
    }
    xmlNodePtr low_node = xmlGetNode( node, "Lower_Pnts", 0 );

    if ( low_node )
    {
      int num_arr =  xmlGetNumArray( low_node, ',' );
      double* arr = (double*)malloc( num_arr*sizeof(double) );
      xmlExtractDoubleArray( low_node, ',', arr, num_arr );

      int num_lower = num_arr/2;

      lower_curve.init(num_lower);
      for ( i = 0 ; i < num_arr ; i+=2)
      {
        pnt = vec3d(arr[i], 0.0, arr[i+1]);
        lower_curve.load_pnt( i/2, pnt );
      }
      free(arr);
    }
  }

  set_type(temp_type);
}

//==== Write Airfoil File ====//
void Af::write(FILE* file_id)
{
  int i;
  vec3d pnt;

  // Shahab Hasan - 11/30/95 - Eliminated backslashes from following printf.
  // fprintf(file_id, "\/\/**** AIRFOIL ****\/\/\n");
  fprintf(file_id, "//**** AIRFOIL ****//\n");
  fprintf(file_id, "%d				Airfoil Type\n",type);
  fprintf(file_id, "%d				Inverted Flag\n",inverted_flag);
  fprintf(file_id, "%f			Airfoil Camber\n",camber());
  fprintf(file_id, "%f			Camber Loc\n",camber_loc());
  fprintf(file_id, "%f			Thickness\n",thickness());
  fprintf(file_id, "%f			Thickness_Loc\n",thickness_loc());

  fprintf(file_id, "%f			Radius_Le\n",radius_le());
  fprintf(file_id, "%f			Radius_Te\n",radius_te());

  if ( type == NACA_6_SERIES )
  {
  	fprintf(file_id, "%d				Six Series\n",sixser);
    fprintf(file_id, "%f			  Ideal Cl\n",ideal_cl());
    fprintf(file_id, "%f			  A\n",a());
  }

  if ( type == AIRFOIL_FILE )
    {
      fprintf(file_id, "%s			\n", name());
      fprintf(file_id, "%f			Original AF Thickness\n", orig_af_thickness);
      fprintf(file_id, "%f			Radius LE Correct Factor\n", radius_le_correction_factor);
      fprintf(file_id, "%f			Radius TE Correct Factor\n", radius_te_correction_factor);
      int num_upper = upper_curve.get_num_pnts();
      fprintf(file_id, "%d				Num_Pnts_Upper\n",num_upper);
      for (  i = 0 ; i < num_upper ; i++)
         {
           pnt = upper_curve.get_pnt(i);
           fprintf(file_id, "%f  %f    ", pnt.x(), pnt.z());
           if ((i+1)%5 == 0)
             fprintf(file_id, "\n");
         }
       if ( i%5 != 0)
         fprintf(file_id, "\n");
      int num_lower = lower_curve.get_num_pnts();
      fprintf(file_id, "%d				Num_Pnts_Lower\n",num_lower);
      for ( i = 0 ; i < num_lower ; i++)
         {
           pnt = lower_curve.get_pnt(i);
           fprintf(file_id, "%f  %f    ", pnt.x(), pnt.z());
           if ((i+1)%5 == 0)
             fprintf(file_id, "\n");
         }
       if ( i%5 != 0)
         fprintf(file_id, "\n");
    }
}

//==== Write Airfoil Points to Aero File ====//
void Af::write_aero_points(FILE* file_id)
{
  load_curves();

//   double sign = 1.0;
//   if (inverted_flag == TRUE)
//     sign = -1.0;

  int num_upper = upper_curve.get_num_pnts();
  int num_lower = lower_curve.get_num_pnts();

  //==== Write Upper Points =====
  fprintf(file_id, "%d			Number of Upper Surface Points\n",num_upper);

  if (inverted_flag == TRUE)
  {
    for (int i = 0; i < num_lower; i++)
    {
      vec3d pnt = lower_curve.get_pnt(i);
      fprintf(file_id, "%f  %f\n", pnt.x(), -pnt.z());
    }
  }
  else
  {
    for (int i = 0; i < num_upper; i++)
    {
      vec3d pnt = upper_curve.get_pnt(i);
      fprintf(file_id, "%f  %f\n", pnt.x(), pnt.z());
    }
  }

  //===== Write Lower Points =====
  fprintf(file_id, "%d			Number of Lower Surface Points\n",num_lower);

  if (inverted_flag == TRUE)
  {
    for (int i = 0; i < num_upper; i++)
    {
      vec3d pnt = upper_curve.get_pnt(i);
      fprintf(file_id, "%f  %f\n", pnt.x(), -pnt.z());
    }
  }
  else
  {
    for (int i = 0; i < num_lower; i++)
    {
      vec3d pnt = lower_curve.get_pnt(i);
      fprintf(file_id, "%f  %f\n", pnt.x(), pnt.z());
    }
  }
}

//==== Read Airfoil File ====//
void Af::read(FILE* file_id)
{
  int i;
  Stringc line;
  char buff[255];
  int temp_type;
  int version = geom_ptr->get_aircraft_ptr()->get_version();

  fgets(buff, 80, file_id);
  fgets(buff, 80, file_id);  line = buff;

  if (line.search_for_substring("Num") >= 0)
    {
      sscanf(buff, "%d", &num_pnts);
      if (version >= 5) 
      {
        fscanf(file_id, "%d", &inverted_flag);
        fgets(buff, 80, file_id);
      }
      camber.read(file_id);
      camber_loc.read(file_id);
      thickness.read(file_id);
      temp_type = NACA_4_SERIES;
    }
  else
    {
      sscanf(buff, "%d", &temp_type);
      if (version >= 5)
      {
        fscanf(file_id, "%d", &inverted_flag);
        fgets(buff, 80, file_id);
      }
      camber.read(file_id);
      camber_loc.read(file_id);
      thickness.read(file_id);
      thickness_loc.read(file_id);
      radius_le.read(file_id);
      radius_te.read(file_id);

      if ( temp_type ==  NACA_6_SERIES )
      {
        fscanf( file_id, "%d", &sixser );
        fgets(buff, 80, file_id);
        ideal_cl.read(file_id);
        a.read(file_id);
      }

      if ( temp_type == AIRFOIL_FILE )
        {
          fgets(buff, 80, file_id);
          name = buff;
          name.remove_trailing_blanks();
          name.remove_all_substrings('\n');

          vec3d pnt;
          float x, z;
          int num_upper, num_lower;

          fscanf(file_id, "%f",&orig_af_thickness);		fgets(buff, 80, file_id);
          fscanf(file_id, "%f",&radius_le_correction_factor);	fgets(buff, 80, file_id);
          fscanf(file_id, "%f",&radius_te_correction_factor);	fgets(buff, 80, file_id);
          fscanf(file_id, "%d",&num_upper); 			fgets(buff, 80, file_id);
          upper_curve.init(num_upper);
          for ( i = 0 ; i < num_upper ; i++)
            {
              fscanf(file_id, "%f  %f",&x, &z);
              pnt = vec3d(x, 0.0, z);
              upper_curve.load_pnt( i, pnt );
            }
          fgets(buff, 80, file_id);
          fscanf(file_id, "%d",&num_lower); 			fgets(buff, 80, file_id);
          lower_curve.init(num_lower);
          for (  i = 0 ; i < num_lower ; i++)
            {
              fscanf(file_id, "%f  %f",&x, &z);
              pnt = vec3d(x, 0.0, z);
              lower_curve.load_pnt( i, pnt );
            }
          fgets(buff, 80, file_id);
        }
     }
  set_type(temp_type);
}

//===== Generate Airfoil =====//
void Af::generate_airfoil()
{
  switch(type)
    {
      case NACA_4_SERIES:
        generate_4_series();
        break;

      case BICONVEX:
        generate_biconvex();
        break;

      case WEDGE:
        generate_wedge();
        break;

      case AIRFOIL_FILE:
        generate_from_file_curve();
        break;

      case NACA_6_SERIES:
			  load_6_series_curves();
        generate_6_series();
				break;
      
    }

  radius_le = compute_leading_edge_radius();
  curve_loaded_flag = FALSE;

  if (inverted_flag)
    invert_airfoil();

  add_slat_flap();


}

void Af::add_slat_flap()
{
	if ( slat_flag )
	{
		for ( int i = 0 ; i < pnts.dimension() ; i++ )
		{
			if ( pnts[i].x() < slat_chord() )
			{
				if ( slat_shear_flag )
				{
					double x = slat_chord() - pnts[i].x();
					double del_z = x*tan( slat_angle()*DEG_2_RAD );
					pnts[i].set_z( pnts[i].z() + del_z );
				}
				else
				{
					double r = slat_chord() - pnts[i].x();
					double del_x = r - r*cos( slat_angle()*DEG_2_RAD );
					double del_z = r*sin( slat_angle()*DEG_2_RAD );
					pnts[i].set_x( pnts[i].x() + del_x );
					pnts[i].set_z( pnts[i].z() + del_z );
				}
			}
		}
	}
	if ( flap_flag )
	{
		for ( int i = 0 ; i < pnts.dimension() ; i++ )
		{
			if ( pnts[i].x() > (1.0 - flap_chord()) )
			{
				if ( flap_shear_flag )
				{
					double x = pnts[i].x() - (1.0 - flap_chord() );
					double del_z = x*tan( flap_angle()*DEG_2_RAD );
					pnts[i].set_z( pnts[i].z() + del_z );
				}
				else
				{
					double r = pnts[i].x() - (1.0 - flap_chord() );
					double del_x = r*cos( flap_angle()*DEG_2_RAD ) - r;
					double del_z = r*sin( flap_angle()*DEG_2_RAD );
					pnts[i].set_x( pnts[i].x() + del_x );
					pnts[i].set_z( pnts[i].z() + del_z );

				}
			}
		}
	}
}

//===== Generate 4_Series Airfoil =====//
void Af::generate_4_series()
{
  int half_pnts;
  float x, xu, zu, zt, xl, zl, zc, theta;
 
  //==== Initialize Array For Points ====//
  int npnts = num_pnts;
  pnts.init(npnts);

  //==== Generate Airfoil ====//
  half_pnts = npnts/2;

  for ( int i = 1 ; i < half_pnts ; i++)
    {
      //==== COS**2 Distribution of Points ====//
//      x = 0.5*(1.0 - cos( (float)i/(float)half_pnts*M_PI ));
//      x = x*x;
            
      //==== More Evenly Spaced Distribution of Points -DJK ====//
      x = (float)i / (float)half_pnts;
      x = x*sqrt(x);

      //==== Compute Camber Line and Thickness ====//
      compute_zc_zt_theta( x, zc, zt, theta);

      //==== Compute Upper Surface Points ====//
      xu = x  - zt*sin(theta); 
      zu = zc + zt*cos(theta);
      pnts[half_pnts-i] = vec3d(xu, 0.0, zu);

      //==== Compute Lower Surface Points ====//
      xl = x  + zt*sin(theta);
      zl = zc - zt*cos(theta);
      pnts[half_pnts+i] = vec3d(xl, 0.0, zl);
    }

  pnts[0]          = vec3d(1.0, 0.0, 0.0);
  pnts[npnts-1]    = vec3d(1.0, 0.0, 0.0);
  pnts[half_pnts]  = vec3d(0.0, 0.0, 0.0);

  
}

//===== Generate Biconvex Airfoil =====//
void Af::generate_biconvex()
{
  int half_pnts;
  double x, xu, zu, xl, zl;
 
  //==== Initialize Array For Points ====//
  int npnts = num_pnts;
  pnts.init(npnts);

  half_pnts = npnts/2;
  for ( int i = 1 ; i < half_pnts ; i++)
    {
      //==== COS**2 Distribution of Points ====//
      x = (float)i/(float)half_pnts;
      //==== Compute Upper Surface Points ====//
      xu = x;
      zu = 2.0*thickness()*x*(1.0 - x);
      pnts[half_pnts-i] = vec3d(xu, 0.0, zu);

      //==== Compute Lower Surface Points ====//
      xl = xu;
      zl = - zu;
      pnts[half_pnts+i] = vec3d(xl, 0.0, zl);
    }

  pnts[0]         = vec3d(1.0, 0.0, 0.0);
  pnts[npnts-1]   = vec3d(1.0, 0.0, 0.0);
  pnts[half_pnts] = vec3d(0.0, 0.0, 0.0);

  
}

//===== Generate Wedge Airfoil =====//
void Af::generate_wedge()
{
  int i;
  int half_pnts, apex;
  double x, xu, zu, xl, zl, a, b;
 
  //==== Initialize Array For Points ====//
  int npnts = num_pnts;
  pnts.init(npnts);

  half_pnts = npnts/2;
  apex = (int)( (float)half_pnts*thickness_loc()) + 1;
  if ( half_pnts == apex )
    apex--;

  //==== Compute Front Side Points ====//
  for ( i = 1 ; i < apex ; i++)
    {
      //==== Linear Distribution of Points ====//
      x = (float)i / (float)apex * thickness_loc();

      //==== Compute Upper Surface Points ====//
      a = 0.5*thickness()/thickness_loc();
      xu = x;
      zu = a*xu;
      pnts[half_pnts-i] = vec3d(xu, 0.0, zu);

      //==== Compute Lower Surface Points ====//
      xl = xu;
      zl = - zu;
      pnts[half_pnts+i] = vec3d(xl, 0.0, zl);
    }

  //==== Compute Back Side Points ====//
  for ( i = apex ; i < half_pnts ; i++)
    {
      //==== Linear Distribution of Points ====//
      x = (float) (i - apex) / (float) (half_pnts - apex) * (1.0 - thickness_loc()) + thickness_loc();

      //==== Compute Upper Surface Points ====//
      a = -0.5*thickness()/(1.0 - thickness_loc());
      b = -a;
      xu = x;
      zu = a*xu + b;
      pnts[half_pnts-i] = vec3d(xu, 0.0, zu);

      //==== Compute Lower Surface Points ====//
      xl = xu;
      zl = - zu;
      pnts[half_pnts+i] = vec3d(xl, 0.0, zl);
    }

  pnts[0]          = vec3d(1.0, 0.0, 0.0);
  pnts[npnts-1]    = vec3d(1.0, 0.0, 0.0);
  pnts[half_pnts]  = vec3d(0.0, 0.0, 0.0);
  
}
//===== Generate From File Curve =====//
void Af::generate_6_series()
{
  int i;
  float u;

  //==== Initialize Array For Points ====//
  int npnts = num_pnts;
  pnts.init(npnts);

  //==== Generate Airfoil ====//
  int half_pnts = npnts/2;

  for (  i = 0 ; i < half_pnts+1 ; i++)
    {
      //==== X*X Distribution of Points ====//
      u = (float)i / (float)half_pnts;
      u = u*sqrt(u);

      //==== More Evenly Spaced Distribution of Points -DJK ====//
      u = (float)i / (float)half_pnts;
      u = u*sqrt(u);

      //==== Compute Upper Surface Points ====//
      pnts[half_pnts-i] = upper_curve.comp_pnt_per_length(u);

      //==== Compute Lower Surface Points ====//
      pnts[half_pnts+i] = lower_curve.comp_pnt_per_length(u);
    }
  pnts[0]          = vec3d(1.0, 0.0, 0.0);
  pnts[npnts-1]    = vec3d(1.0, 0.0, 0.0);
  pnts[half_pnts]  = vec3d(0.0, 0.0, 0.0);

}

//===== Compute Radius of Leading Edge to Chord =====//
float Af::compute_leading_edge_radius()
{

  //-----------------------------------------------------------------------------
  // Shahab Hasan - 11/30/95 - Introduced a local variable "answer" to be used
  //                           in the switch statement instead of multiple
  //                           returns.  "answer" is then returned at the and
  //                           of the function.  This elimates compiler warnings.
  //-----------------------------------------------------------------------------
  float	answer;

  switch(type)
    {
      case NACA_4_SERIES:
        answer = (float)(1.1019*thickness()*thickness());
        break;

      case BICONVEX:
        answer = 0.0;
        break;

      case WEDGE:
        answer = 0.0;
        break;

      case AIRFOIL_FILE:
        answer = compute_radius_le_af_curves()*radius_le_correction_factor;
        break;

      case NACA_6_SERIES:
        answer = (float)(1.1019*thickness()*thickness());
//        answer = compute_radius_le_af_curves()*radius_le_correction_factor;
        break;
    }

  return answer;

}

//===== Get Delta Y (actually Z) of Leading Edge: thickness@ 6%c - thickness@ .15%c =====//
float Af::get_delta_y_le()
{

  //-----------------------------------------------------------------------------
  // Shahab Hasan - 11/30/95 - Introduced a local variable "answer" to be used
  //                           in the switch statement instead of multiple
  //                           returns.  "answer" is then returned at the and
  //                           of the function.  This elimates compiler warnings.
  //-----------------------------------------------------------------------------
  float	answer;

  switch(type)
    {
      case NACA_4_SERIES:
        float zt1,zt2,zc,theta;
        compute_zc_zt_theta( 0.06f, zc, zt2, theta);
        compute_zc_zt_theta( 0.0015f, zc, zt1, theta);
        answer = 2.0f*(zt2 - zt1);
        break;

     case BICONVEX:
        float thick1, thick2;
        thick1 = (float)(4.0*thickness()*0.06*(1.0 - 0.06));
        thick2 = (float)(4.0*thickness()*0.0015*(1.0 - 0.0015));
        answer = thick1 - thick2;
        break;

      case WEDGE:
        answer = (float)(thickness()/thickness_loc()*(0.06 - 0.0015));
        break;

      case AIRFOIL_FILE:
        answer = (float)delta_y_le();
        break;

      case NACA_6_SERIES:
        compute_zc_zt_theta( 0.06f, zc, zt2, theta);
        compute_zc_zt_theta( 0.0015f, zc, zt1, theta);
        answer = (float)(2.0*(zt2 - zt1));
        break;

    }

  return answer;

}

//===== Compute Camber Line and Thickness: 4_Series Airfoil =====//
void Af::compute_zc_zt_theta( float x, float& zc, float& zt, float& theta)
{
  double xx, xo, xoxo, zo;

  xx = x*x;
  zt = (float)( (thickness()/0.20)*
       (0.2969*sqrt(x) - 0.1260*x - 0.3516*xx + 0.2843*x*xx - 0.1015*xx*xx));

  if ( camber() <= 0.0 || camber_loc() <= 0.0 || camber_loc() >= 1.0 )
    {
      zc = 0.0;
      theta = 0.0;
    }
  else
    {
      if ( x < camber_loc())
        zc = (float)((camber()/(camber_loc()*camber_loc()))*(2.0*camber_loc()*x - xx));
      else
        zc = (float)((camber()/((1.0 - camber_loc())*(1.0 - camber_loc()))) *
             ( 1.0 - 2.0*camber_loc() + 2.0*camber_loc()*x - xx));

      xo = x + 0.00001;
      xoxo = xo*xo;

      if ( xo < camber_loc())
        zo = (camber()/(camber_loc()*camber_loc()))*(2.0*camber_loc()*xo - xoxo);
      else
        zo = (camber()/((1.0 - camber_loc())*(1.0 - camber_loc()))) *
             ( 1.0 - 2.0*camber_loc() + 2.0*camber_loc()*xo - xoxo);

      theta = atan( ((float)zo - zc)/0.00001f );
    }

}

//===== Load Airfoil Name =====//
void Af::load_name()
{
  switch(type)
    {
      case NACA_4_SERIES:
        load_name_4_series();
        break;

      case BICONVEX:
        load_name_biconvex();
        break;

      case WEDGE:
        load_name_wedge();
        break;

      case AIRFOIL_FILE:
        break;

      case NACA_6_SERIES:
        load_name_6_series();
        break;

    }

}

//===== Load Name And Number of 4 Series =====//
void Af::load_name_4_series()
{
  int icam     = int(camber()*100.0f + 0.5f);
  int icam_loc = int(camber_loc()*10.0f + 0.5f);
  int ithick   = int(thickness()*100.0f + 0.5f);

  if (icam == 0) icam_loc = 0;
 
  char str[255];
  if (ithick < 10)
    sprintf(str, "NACA %d%d0%d", icam, icam_loc, ithick);
  else
    sprintf(str, "NACA %d%d%d", icam, icam_loc, ithick);

  name = str;
  
}

//===== Load Name And Number of 4 Series =====//
void Af::load_name_6_series()
{
  int ithick   = int(thickness()*100.0 + 0.5f);
  int icl = int(ideal_cl()*10.0 + 0.5f);
  int ia = int(a()*10.0 + 0.5f);

  char str[255];

  if ( sixser > 0 )
  {
    if (ithick < 10)
      sprintf(str, "NACA %d%d0%d  a=0.%d", sixser, icl, ithick, ia);
    else
      sprintf(str, "NACA %d%d%d  a=0.%d", sixser, icl, ithick, ia);
  }
  else
  {
    if (ithick < 10)
      sprintf(str, "NACA %dA%d0%d  a=0.%d", -sixser, icl, ithick, ia);
    else
      sprintf(str, "NACA %dA%d%d  a=0.%d", -sixser, icl, ithick, ia);
  }
  name = str;

}

//===== Load Name of Biconvex Airfoil =====//
void Af::load_name_biconvex()
{
  int ithick   = int(thickness()*100.0 + 0.5f);
 
  char str[255];

  sprintf(str, "%d%% BICONVEX", ithick);

  name = str;
  
}

//===== Load Name of Wedge Airfoil =====//
void Af::load_name_wedge()
{
  int ithick   = int(thickness()*100.0 + 0.5f);
 
  char str[255];

  sprintf(str, "%d%% WEDGE", ithick);

  name = str;
  
}

//===== Set Number of Points Per X-Sec =====//
void Af::set_num_pnts(int num_pnts_in)
{
  if ( num_pnts_in != num_pnts )
    {
      num_pnts = num_pnts_in;
      generate_airfoil();
    }
}

//===== Set Type =====//
void Af::set_type(int type_in)
{
//  if ( type == type_in ) return;

  type = type_in;

	//==== Turn Of Everything ====//
	camber.deactivate();
	camber_loc.deactivate();
	thickness_loc.deactivate();
	ideal_cl.deactivate();
	a.deactivate();

  switch(type)
    {
      case NACA_4_SERIES:
  			camber.activate();
  			camber_loc.activate();
        break;

      case BICONVEX:
        break;

      case WEDGE:
        thickness_loc.activate();
        break;

      case AIRFOIL_FILE:
        break;

      case NACA_6_SERIES:      //jrg more...
				ideal_cl.activate();
				a.activate();
        break;

    }

  generate_airfoil();
  load_name();
}

//===== Set Six Series =====//
void Af::set_sixser( int ser )
{
  sixser = ser;
  generate_airfoil();
  load_name();
}

//===== Read AF File =====//
int Af::read_af_file( Stringc file_name )
{
  Stringc line;
  char buff[255];
  int thickness_read_flag = 0;
  int radius_le_read_flag = 0;
  int radius_te_read_flag = 0;
  
  /* --- Open file --- */
  FILE* file_id = fopen(file_name, "r");

  if (file_id == (FILE *)NULL) return(0);

  fgets(buff, 255, file_id);  line = buff;

	int ok = 0;
	if (line.search_for_substring("AIRFOIL FILE") < 0)
	{
		ok = readSeligAirfoil( file_id );	

		if ( ok )
		{
    		name = buff;
    		name.remove_trailing_blanks();
   			name.remove_all_substrings('\n');
   			name.remove_all_substrings('\r');
		}	
		else
		{
			ok = readLednicerAirfoil( file_id );	
		}

	}
	else
	{
		ok = readVspAirfoil( file_id, &thickness_read_flag, &radius_le_read_flag, &radius_te_read_flag );
	}

  fclose( file_id );

  if ( !ok )
	  return 0;

  //==== Set Type and Deactivate Parameters ====//
  set_type( AIRFOIL_FILE );

  //==== Check if  Thickness was in File - Compute if not ====//
  if ( !thickness_read_flag )
    thickness = compute_thickness_af_curves();

  //==== Set Base Thickness Value ====//
  orig_af_thickness = (float)thickness();

  //==== Check if  Radius LE was in File - Compute if not ====//
  if ( !radius_le_read_flag )
    {
      radius_le = compute_radius_le_af_curves();
      radius_le_correction_factor = 1.0;
    }
  else
    {
      radius_le_correction_factor = (float)(radius_le()/compute_radius_le_af_curves());
    }

  //==== Check if  Radius TE was in File - Compute if not ====//
  if ( !radius_te_read_flag )
    {
      radius_te = 0.0;
    }

  upper_curve.comp_tans();
  lower_curve.comp_tans();

  vec3d leading_edge_tan = vec3d(0.0, 0.0, 1.0);

  double tan_mag = upper_curve.get_tan(0).mag();
  upper_curve.load_tan( 0, leading_edge_tan*tan_mag);

  tan_mag = -(lower_curve.get_tan(0).mag());
  lower_curve.load_tan( 0, leading_edge_tan*tan_mag);

  generate_from_file_curve();

  return(1);

}

int Af::readSeligAirfoil( FILE* file_id )
{
  int i;
  Stringc line;
  char buff[256];
  float x, z;

  vector< float > xvec;
  vector< float > zvec;

  int more_data_flag = 1;
  while (more_data_flag)
    {
      more_data_flag = 0;
      if ( fgets(buff, 255, file_id) )
        {
          more_data_flag = 1;
          line = buff;
        }
			
			if ( more_data_flag )
			{
				x = z = 100000.0;
				sscanf(buff, "%f %f", &x, &z);
				if ( x >= 0.0 && x <= 1.0 && z >= -1.0 && z <= 1.0 )
				{
					xvec.push_back( x );
					zvec.push_back( z );
				}
				else
				{
					more_data_flag = 0;
				}									
			}
		}

	int totalPnts = xvec.size();

	if ( totalPnts < 5 )
		return 0;

	//==== Find Leading Edge Index ====//
	int leInd = 0;
	float smallestX = 1.0e06;
	for ( i = 0 ; i < totalPnts ; i++ )
	{
		if ( xvec[i] < smallestX )
		{
			smallestX = xvec[i];
			leInd = i;
		}
	}
	
	//==== Not Enough Pnts ====//
	int num_pnts_lower = totalPnts - leInd;
	int num_pnts_upper = leInd + 1;


	if ( num_pnts_lower < 3 || num_pnts_upper < 3 )
		return 0;

  upper_curve.init(num_pnts_upper);
  lower_curve.init(num_pnts_lower);

	//==== Load Em Up ====//
	int vind = 0;
	for ( i = leInd ; i >= 0 ; i-- )
	{
  	upper_curve.load_pnt(  vind, vec3d(xvec[i], 0.0, zvec[i]));
		vind++;
	}

  vind = 0;
	for ( i = leInd ; i < totalPnts ; i++ )
	{
  	lower_curve.load_pnt(  vind, vec3d(xvec[i], 0.0, zvec[i]));
		vind++;
	}
  //==== Close Trailing Edge - Set Last Points ====//
  vec3d last_pnt = upper_curve.get_pnt(num_pnts_upper-1) +
                   lower_curve.get_pnt(num_pnts_lower-1);
  upper_curve.load_pnt(num_pnts_upper-1, last_pnt*0.5);
  lower_curve.load_pnt(num_pnts_lower-1, last_pnt*0.5);		

	return 1;

}

int Af::readLednicerAirfoil( FILE* file_id )
{
	char buff[256];
	float x, z;

	rewind(file_id);

	fgets(buff, 255, file_id);
	fgets(buff, 255, file_id);
	sscanf(buff, "%f %f", &x, &z);
	int num_pnts_upper = (int)(x+0.5);
	int num_pnts_lower = (int)(z+0.5);

	fgets(buff, 255, file_id);

	if ( num_pnts_upper < 3 || num_pnts_lower < 3 )
		return 0;

	upper_curve.init(num_pnts_upper);
	lower_curve.init(num_pnts_lower);
	fgets(buff, 255, file_id);

	for ( int i = 0 ; i < num_pnts_upper ; i++ )
	{
		fgets(buff, 255, file_id);
		sscanf(buff, "%f %f", &x, &z);
		upper_curve.load_pnt(  i, vec3d(x, 0.0, z));
	}
	for ( int i = 0 ; i < num_pnts_lower ; i++ )
	{
		fgets(buff, 255, file_id);
		sscanf(buff, "%f %f", &x, &z);
		lower_curve.load_pnt(  i, vec3d(x, 0.0, z));
	}

	//==== Close Trailing Edge - Set Last Points ====//
	vec3d last_pnt = upper_curve.get_pnt(num_pnts_upper-1) +
				     lower_curve.get_pnt(num_pnts_lower-1);
	upper_curve.load_pnt(num_pnts_upper-1, last_pnt*0.5);
	lower_curve.load_pnt(num_pnts_lower-1, last_pnt*0.5);		

	return 1;
}


int Af::readVspAirfoil( FILE* file_id,
		int *thickness_read_flag, int *radius_le_read_flag, int *radius_te_read_flag  )
{
   int i;
   Stringc line;
   char buff[256];

   fgets(buff, 255, file_id);
   name = buff;
   name.remove_trailing_blanks();
   name.remove_all_substrings('\n');

   int sym_flag;
   int num_pnts_upper, num_pnts_lower;
   float x, z;

   fscanf(file_id, "%d", &sym_flag);
   fgets(buff, 255, file_id);

   fscanf(file_id, "%d", &num_pnts_upper);
   fgets(buff, 255, file_id);

    upper_curve.init(num_pnts_upper);
    if (sym_flag)
     {
       num_pnts_lower = num_pnts_upper;
       lower_curve.init(num_pnts_lower);
     }
   else
     {
       fscanf(file_id, "%d", &num_pnts_lower);
       fgets(buff, 255, file_id);
       lower_curve.init(num_pnts_lower);
     }

   for (i = 0 ; i < num_pnts_upper ; i++)
     {
       fscanf(file_id, "%f %f", &x, &z);
       fgets(buff, 255, file_id);

       upper_curve.load_pnt(  i, vec3d(x, 0.0, z));

       if ( sym_flag )
         {
           lower_curve.load_pnt(  i, vec3d(x, 0.0, -z) );
         }
     }
   fgets(buff, 255, file_id);


  if ( !sym_flag )
    {
      for ( i = 0 ; i < num_pnts_lower ; i++)
        {
          fscanf(file_id, "%f %f", &x, &z);
          fgets(buff, 255, file_id);
          lower_curve.load_pnt( i, vec3d(x, 0.0, z) );
        }
      fgets(buff, 255, file_id);
    }

  //==== Close Trailing Edge - Set Last Points ====//
  vec3d last_pnt = upper_curve.get_pnt(num_pnts_upper-1) + 
                   lower_curve.get_pnt(num_pnts_lower-1);
  upper_curve.load_pnt(num_pnts_upper-1, last_pnt*0.5);
  lower_curve.load_pnt(num_pnts_lower-1, last_pnt*0.5);

  float fdum;  
  int more_data_flag = 1;
  while (more_data_flag)
    {
      more_data_flag = 0;
      if ( fgets(buff, 255, file_id) )
        {
          more_data_flag = 1;
          line = buff;
        }
      else
        {
          line = " ";
        }

      if (line.search_for_substring("Radius") >= 0)
        {
          sscanf(buff, "%f", &fdum);
         if (line.search_for_substring("Trailing") >= 0)
            {
              radius_te = fdum;
              *radius_te_read_flag = 1;
            }
          else
            {
              radius_le = fdum;
              *radius_le_read_flag = 1;
            }
        }
      if (line.search_for_substring("Thick") >= 0)
        {
          sscanf(buff, "%f", &fdum);
          if (line.search_for_substring("Location") >= 0)
            {
              thickness_loc = fdum;
            }
          else
            {
              *thickness_read_flag = 1;
              thickness = fdum;
            }
        }
      if (line.search_for_substring("Camber") >= 0)
        {
          sscanf(buff, "%f", &fdum);
          if (line.search_for_substring("Location") >= 0)
            {
              camber_loc = fdum;
            }
          else
            {
              camber = fdum;
            }
        }
      if (line.search_for_substring("Delta") >= 0)
        {
          sscanf(buff, "%f", &fdum);
          delta_y_le = fdum;
        }
    }

  fclose(file_id);

	return 1;

}

//===== Generate From File Curve =====//
float Af::compute_thickness_af_curves()
{
  float u;
  vec3d pnt_u, pnt_l;
  double max_thickness = 0.0;
  for ( int i = 0 ; i < 11 ; i++)
    {
      u = 0.05f + (float)i*0.05f;
      pnt_u = upper_curve.comp_pnt_per_length(u);
      pnt_l = lower_curve.comp_pnt_per_length(u);

      double dist_tween = dist( pnt_u, pnt_l );
      if ( dist_tween > max_thickness )
        max_thickness = dist_tween;
    }
  return( (float)max_thickness );
}

//===== Compute Radius Le From File Curve =====//
float Af::compute_radius_le_af_curves()
{
  double thick_scale = thickness()/orig_af_thickness;
  vec3d p0 = lower_curve.get_pnt(1)*thick_scale;
  vec3d p1 = upper_curve.get_pnt(1)*thick_scale;
  return((float)radius_of_circle(p0, upper_curve.get_pnt(0), p1  ));
}

//===== Generate From File Curve =====//
void Af::generate_from_file_curve()
{
  int i;
  float u;

  //==== Initialize Array For Points ====//
  int npnts = num_pnts;
  pnts.init(npnts);

  //==== Generate Airfoil ====//
  int half_pnts = npnts/2;

  for (  i = 0 ; i < half_pnts+1 ; i++)
    {
      //==== X*X Distribution of Points ====//
      u = (float)i / (float)half_pnts;
      u = u*sqrt(u);
//      u = u*u;

      //==== More Evenly Spaced Distribution of Points -DJK ====//
      u = (float)i / (float)half_pnts;
      u = u*sqrt(u);

      //==== Compute Upper Surface Points ====//
      pnts[half_pnts-i] = upper_curve.comp_pnt_per_length(u);

      //==== Compute Lower Surface Points ====//
      pnts[half_pnts+i] = lower_curve.comp_pnt_per_length(u);
    }

  //==== Scale Airfoil Thickness ====//
  double z_avg;
  double thick_scale = thickness()/orig_af_thickness;

  for ( i = 0 ; i < half_pnts+1 ; i++)
    {
      z_avg = 0.5*(pnts[half_pnts-i].z() + pnts[half_pnts+i].z());
      pnts[half_pnts-i].set_z( (pnts[half_pnts-i].z() - z_avg)*thick_scale + z_avg );
      pnts[half_pnts+i].set_z( (pnts[half_pnts+i].z() - z_avg)*thick_scale + z_avg );
    }      
 }

//===== Load Hermite Curves =====//
void Af::load_curves()
{
  if (!curve_loaded_flag)
  {
    switch(type)
      {
        case NACA_4_SERIES:
          load_4_series_curves();
          break;

        case BICONVEX:
          load_biconvex_curves();
          break;

        case WEDGE:
          load_wedge_curves();
          break;

        case AIRFOIL_FILE:
          break;

        case NACA_6_SERIES:
					load_6_series_curves();
          break;

      }
  curve_loaded_flag = TRUE;
  }
}

//===== Load 4_series Upper & Lower Hermite Curves =====//
void Af::load_4_series_curves()
{
  float x, xu, zu, zt, xl, zl, zc, theta;
 
  //==== Initialize Array For Points ====//
  int half_pnts = num_pnts/2;
  upper_curve.init(half_pnts+1);
  lower_curve.init(half_pnts+1);

  //==== Generate Airfoil ====//
  for ( int i = 1 ; i < half_pnts ; i++ )
    {
      //==== COS**2 Distribution of Points ====//
//      x = 0.5*(1.0 - cos( (float)i/(float)half_pnts*M_PI ));
//      x = x*x;
            
      //==== More Evenly Spaced Distribution of Points -DJK ====//
      x = (float)i / (float)half_pnts;
      x = x*sqrt(x);

      //==== Compute Camber Line and Thickness ====//
      compute_zc_zt_theta( x, zc, zt, theta);

      //==== Compute Upper Surface Points ====//
      xu = x  - zt*sin(theta); 
      zu = zc + zt*cos(theta);
      upper_curve.load_pnt( i, vec3d(xu, 0.0, zu) );

      //==== Compute Lower Surface Points ====//
      xl = x  + zt*sin(theta);
      zl = zc - zt*cos(theta);
      lower_curve.load_pnt( i, vec3d(xl, 0.0, zl) );
    }

  upper_curve.load_pnt(0, vec3d(0.0, 0.0, 0.0) );
  upper_curve.load_pnt(half_pnts, vec3d(1.0, 0.0, 0.0) );
  lower_curve.load_pnt(0, vec3d(0.0, 0.0, 0.0) );
  lower_curve.load_pnt(half_pnts, vec3d(1.0, 0.0, 0.0) );

  upper_curve.comp_tans();
  lower_curve.comp_tans();

  vec3d leading_edge_tan = vec3d(0.0, 0.0, 1.0);

  double tan_mag = upper_curve.get_tan(0).mag();
  upper_curve.load_tan( 0, leading_edge_tan*tan_mag);

  tan_mag = -(lower_curve.get_tan(0).mag());
  lower_curve.load_tan( 0, leading_edge_tan*tan_mag);

}

//===== Load biconvex Upper & Lower Hermite Curves =====//
void Af::load_biconvex_curves()
{
  double x, xu, zu, xl, zl;
 
  //==== Initialize Array For Points ====//
  int half_pnts = num_pnts/2;
  upper_curve.init(half_pnts+1);
  lower_curve.init(half_pnts+1);

  for ( int i = 1 ; i < half_pnts ; i++)
    {
      //==== COS**2 Distribution of Points ====//
//      x = 0.5*(1.0 - cos( (float)i/(float)half_pnts*M_PI ));
//      x = x*x;
      x = (float)i/(float)half_pnts;
      //==== Compute Upper Surface Points ====//
      xu = x;
      zu = 2.0*thickness()*x*(1.0 - x);
      upper_curve.load_pnt( i, vec3d(xu, 0.0, zu) );

      //==== Compute Lower Surface Points ====//
      xl = xu;
      zl = - zu;
      lower_curve.load_pnt( i, vec3d(xl, 0.0, zl) );
    }

  upper_curve.load_pnt(0, vec3d(0.0, 0.0, 0.0) );
  upper_curve.load_pnt(half_pnts, vec3d(1.0, 0.0, 0.0) );
  lower_curve.load_pnt(0, vec3d(0.0, 0.0, 0.0) );
  lower_curve.load_pnt(half_pnts, vec3d(1.0, 0.0, 0.0) );

  upper_curve.comp_tans();
  lower_curve.comp_tans();

}

//===== Load Wedge Upper & Lower Hermite Curves =====//
void Af::load_wedge_curves()
{
  int i;
  int apex;
  double x, xu, zu, xl, zl, a, b;
 
  //==== Initialize Array For Points ====//
  int half_pnts = num_pnts/2;
  upper_curve.init(half_pnts+1);
  lower_curve.init(half_pnts+1);

  half_pnts = num_pnts/2;
  apex = (int)( (float)half_pnts*thickness_loc()) + 1;
  if ( half_pnts == apex )
    apex--;

  //==== Compute Front Side Points ====//
  for (  i = 1 ; i < apex ; i++)
    {
      //==== Linear Distribution of Points ====//
      x = (float)i / (float)apex * thickness_loc();

      //==== Compute Upper Surface Points ====//
      a = 0.5*thickness()/thickness_loc();
      xu = x;
      zu = a*xu;
      upper_curve.load_pnt( i, vec3d(xu, 0.0, zu) );

      //==== Compute Lower Surface Points ====//
      xl = xu;
      zl = - zu;
      lower_curve.load_pnt( i, vec3d(xl, 0.0, zl) );
    }

  //==== Compute Back Side Points ====//
  for ( i = apex ; i < half_pnts ; i++)
    {
      //==== Linear Distribution of Points ====//
      x = (float) (i - apex) / (float) (half_pnts - apex) * (1.0 - thickness_loc()) + thickness_loc();

      //==== Compute Upper Surface Points ====//
      a = -0.5*thickness()/(1.0 - thickness_loc());
      b = -a;
      xu = x;
      zu = a*xu + b;
      upper_curve.load_pnt( i, vec3d(xu, 0.0, zu) );

      //==== Compute Lower Surface Points ====//
      xl = xu;
      zl = - zu;
      lower_curve.load_pnt( i, vec3d(xl, 0.0, zl) );
    }

  upper_curve.load_pnt(0, vec3d(0.0, 0.0, 0.0) );
  upper_curve.load_pnt(half_pnts, vec3d(1.0, 0.0, 0.0) );
  lower_curve.load_pnt(0, vec3d(0.0, 0.0, 0.0) );
  lower_curve.load_pnt(half_pnts, vec3d(1.0, 0.0, 0.0) );

  upper_curve.comp_tans();
  lower_curve.comp_tans();

}

//===== Run Six Series Code =====//
void Af::load_6_series_curves()
{
  int i;

  //==== Run Six Series Fortran Generation Code ====//
  float cli = (float)ideal_cl();
  float ta = (float)a();
  float toc = (float)thickness();
	sixseries_( &sixser, &toc, &cli, &ta );

  int num_pnts_upper = sixpnts_.nmu;
  int num_pnts_lower = sixpnts_.nml;

  upper_curve.init(num_pnts_upper);
  for (i = 0 ; i < num_pnts_upper ; i++)
    {
      float x = sixpnts_.xxu[i];
      float z = sixpnts_.yyu[i];
      upper_curve.load_pnt(  i, vec3d(x, 0.0, z));
    }

  lower_curve.init(num_pnts_lower);
  for (i = 0 ; i < num_pnts_lower ; i++)
    {
      float x = sixpnts_.xxl[i];
      float z = sixpnts_.yyl[i];
      lower_curve.load_pnt(  i, vec3d(x, 0.0, z));
    }

  //==== Close Trailing Edge - Set Last Points ====//
  vec3d last_pnt = upper_curve.get_pnt(num_pnts_upper-1) +
                   lower_curve.get_pnt(num_pnts_lower-1);
  upper_curve.load_pnt(num_pnts_upper-1, last_pnt*0.5);
  lower_curve.load_pnt(num_pnts_lower-1, last_pnt*0.5);


  upper_curve.comp_tans();
  lower_curve.comp_tans();

  vec3d leading_edge_tan = vec3d(0.0, 0.0, 1.0);

  float tan_mag = (float)upper_curve.get_tan(0).mag();
  upper_curve.load_tan( 0, leading_edge_tan*tan_mag);

  tan_mag = -(float)(lower_curve.get_tan(0).mag());
  lower_curve.load_tan( 0, leading_edge_tan*tan_mag);

}

//===== End-Cap  =====//
vec3d Af::get_end_cap(int index)
{
  int mirror = num_pnts-1-index;
  vec3d new_pnt = (pnts[index] + pnts[mirror])*0.5;
  
  return(new_pnt);
}

//===== Rounded End-Cap  =====//
vec3d Af::get_rounded_end_cap(int index)
{
	//==== BiConvex ====//
	int half_pnts = num_pnts/2;

<<<<<<< HEAD
=======
	//if ( index == 0 || index == num_pnts-1 )
	//	return vec3d( 1.0, 0.0, 0.0 );
	//else if ( index == half_pnts )
	//	return vec3d( 0.0, 0.0, 0.0 );

>>>>>>> 65ea260e
	int mirror = num_pnts-1-index;
	vec3d new_pnt = (pnts[index] + pnts[mirror])*0.5;

	//double x = new_pnt[0];
	//double yu = 2.0*thickness()*x*(1.0 - x);

	double yu = dist( pnts[index], pnts[mirror] )*0.5;

	new_pnt[1] = yu;

	return new_pnt;
}

//===== Invert Airfoil =====//
void Af::invert_airfoil()
{
  int i;
  array <double> z;
  z.init(num_pnts);

  //===== Switch Upper and Lower Z values =====
  for ( i = 0; i < num_pnts; i++)
  {
    z[i] = pnts[i].z();
  }

  for (i = 0; i < num_pnts; i++)
  {
    pnts[num_pnts-1-i].set_z( -z[i] ); 
  }
}

void Af::draw()
{
	//==== Scale To Fit Better In Wide Window ====//
	glScaled( 1.7, 1.7, 1.0 );

	int i;
	//==== Draw Grid ====//
	float gridSize = 0.1f;

	glLineWidth(1.0);
	glColor3f(0.8f, 0.8f, 0.8f);
	glBegin( GL_LINES );
	for ( i = 0 ; i < 41 ; i++ )
	{
		if ( i == 20 )
			glColor3f(0.8f, 0.8f, 0.8f);
		else
			glColor3f(0.9f, 0.9f, 0.9f);

		glVertex2f( gridSize*(float)i - 20.0f*gridSize, -20.0f*gridSize );
		glVertex2f( gridSize*(float)i - 20.0f*gridSize,  20.0f*gridSize );
		glVertex2f( -20.0f*gridSize, gridSize*(float)i - 20.0f*gridSize );
		glVertex2f(  20.0f*gridSize, gridSize*(float)i - 20.0f*gridSize );
	}
	glEnd();

	glPushMatrix();

	glColor3f(1.0, 0.0, 0.0);
	glBegin( GL_LINE_STRIP );
    for (  i = 0 ; i < num_pnts ; i++)
    {
		glVertex2d( pnts[i].x() - 0.5, pnts[i].z() );
	}
	glEnd();

	glPopMatrix();
}


void Af::init_script(Stringc s)
{
	char str[255];

	sprintf(str, "%s camber", s());
	get_camber()->set_script(Stringc(str), 0);

	sprintf(str, "%s camberloc", s());
	get_camber_loc()->set_script(Stringc(str), 0);
	
	sprintf(str, "%s thick", s());
	get_thickness()->set_script(Stringc(str), 0);
	
	sprintf(str, "%s thickloc", s());
	get_thickness_loc()->set_script(Stringc(str), 0);
	
	sprintf(str, "%s idealcl", s());
	get_ideal_cl()->set_script(Stringc(str), 0);
	
	sprintf(str, "%s a", s());
	get_a()->set_script(Stringc(str), 0);
}

void Af::sterilize_parms()
{
	camber.clear_dev_list();
	camber_loc.clear_dev_list();
	thickness.clear_dev_list();
	thickness_loc.clear_dev_list();
	radius_le.clear_dev_list();
	radius_te.clear_dev_list();
	delta_y_le.clear_dev_list();
	a.clear_dev_list();
	ideal_cl.clear_dev_list();
	slat_chord.clear_dev_list();
	slat_angle.clear_dev_list();
	flap_chord.clear_dev_list();
	flap_angle.clear_dev_list();
}

<|MERGE_RESOLUTION|>--- conflicted
+++ resolved
@@ -1,1851 +1,1843 @@
-//
-// This file is released under the terms of the NASA Open Source Agreement (NOSA)
-// version 1.3 as detailed in the LICENSE file which accompanies this software.
-//
-
-//******************************************************************************
-//    
-//   Airfoil Class II
-//  
-// 
-//   J.R. Gloudemans - 8/2/93
-//   Sterling Software
-//
-//******************************************************************************
-
-#include <math.h>
-
-#include "af.h"
-#include "defines.h"
-#include "aircraft.h"
-
-//===== Constructor  =====//
-Af::Af(Geom* geom_ptr_in)
-{
-  geom_ptr = geom_ptr_in;
-
-  //==== Defaults ====//
-  type = NACA_4_SERIES;
-  num_pnts = 23;
-
-  curve_loaded_flag = FALSE;
-  inverted_flag = FALSE;
-
-  camber.initialize(geom_ptr, AF_UPDATE_GROUP, "Camber",  0.0);
-  camber.set_lower_upper(0.0, 0.5);
-
-  camber_loc.initialize(geom_ptr, AF_UPDATE_GROUP, "Camber_Loc",  0.5);
-  camber_loc.set_lower_upper(0.01, 0.99);
-
-  thickness.initialize(geom_ptr, AF_UPDATE_GROUP, "Thickness",  0.10);
-  thickness.set_lower_upper(0.001, 0.5);
-  thickness_loc.deactivate();
-
-  thickness_loc.initialize(geom_ptr, AF_UPDATE_GROUP, "Thickness_Loc",  0.3);
-  thickness_loc.set_lower_upper(0.01, 0.99);
-
-  radius_le.initialize(geom_ptr, AF_UPDATE_GROUP, "Radius_Leading_Edge",  0.01);
-  radius_le.set_lower_upper(0.0, 1000000.0);
-  radius_le.deactivate();
-
-  radius_te.initialize(geom_ptr, AF_UPDATE_GROUP, "Radius_Trailing_Edge",  0.0);
-  radius_te.set_lower_upper(0.0, 1000000.0);
-  radius_te.deactivate();
-
-  delta_y_le.initialize(geom_ptr, AF_UPDATE_GROUP, "Delta_Y_Leading_Edge",  0.01);
-  delta_y_le.set_lower_upper(0.0, 1000000.0);
-
-  ideal_cl.initialize(geom_ptr, AF_UPDATE_GROUP, "Ideal Cl",  0.0);
-  ideal_cl.set_lower_upper(0.0, 1.0);
-  ideal_cl.deactivate();
-
-  a.initialize(geom_ptr, AF_UPDATE_GROUP, "A",  0.0);
-  a.set_lower_upper(0.0, 1.0);
-  a.deactivate();
-
-  sixser = 63;
-
-  slat_flag = FALSE;
-  slat_shear_flag = FALSE;
-  slat_chord.initialize( geom_ptr, AF_UPDATE_GROUP, "Slat_Chord",  0.25 );
-  slat_chord.set_lower_upper(0.0, 1.0);
-  slat_angle.initialize( geom_ptr, AF_UPDATE_GROUP, "Slat_Angle",  10.0 );
-  slat_angle.set_lower_upper(-45.0, 45.0);
-
-  flap_flag = FALSE;
-  flap_shear_flag = FALSE;
-  flap_chord.initialize( geom_ptr, AF_UPDATE_GROUP, "Flap_Chord",  0.25 );
-  flap_chord.set_lower_upper(0.0, 1.0);
-  flap_angle.initialize( geom_ptr, AF_UPDATE_GROUP, "Flap_Angle",  10.0 );
-  flap_angle.set_lower_upper(-45.0, 45.0);
-
-  load_name(); 
-  generate_airfoil();
-
-}
-
-//===== Destructor  =====//
-Af::~Af()
-{
-}
-
-//===== Copy  =====//
-Af& Af::operator=(const Af& iaf) //jrg - look at this...
-{
-  type = iaf.type;
-  curve_loaded_flag = iaf.curve_loaded_flag;
-  inverted_flag = iaf.inverted_flag;
-
-  camber = iaf.camber;
-  camber_loc = iaf.camber_loc;
-  thickness = iaf.thickness;
-  thickness_loc = iaf.thickness_loc;
-  radius_le = iaf.radius_le;
-  radius_te = iaf.radius_te;
-  delta_y_le = iaf.delta_y_le;
-  a = iaf.a;
-  ideal_cl = iaf.ideal_cl;
-
-  sixser = iaf.sixser;
-  name = iaf.name;
-
-  num_pnts = iaf.num_pnts;
-
-  orig_af_thickness = iaf.orig_af_thickness;
-  radius_le_correction_factor = iaf.radius_le_correction_factor;
-  radius_te_correction_factor = iaf.radius_te_correction_factor;
-
-  upper_curve = iaf.upper_curve;
-  lower_curve = iaf.lower_curve;
-
-  slat_flag = iaf.slat_flag;
-  slat_shear_flag = iaf.slat_shear_flag;
-  slat_chord = iaf.slat_chord;
-  slat_angle = iaf.slat_angle;
-
-  flap_flag = iaf.flap_flag;
-  flap_shear_flag = iaf.flap_shear_flag;
-  flap_chord = iaf.flap_chord;
-  flap_angle = iaf.flap_angle;
-
-	set_geom(geom_ptr );
-
-	load_name(); 
-	generate_airfoil();
-
-	return *this; 
-}
-
-vector< Parm* > Af::GetLinkableParms()
-{
-	vector< Parm* > pVec;
-	pVec.push_back( get_camber() );
-	pVec.push_back( get_camber_loc() );
-	pVec.push_back( get_thickness() );
-	pVec.push_back( get_thickness_loc() );
-	pVec.push_back( get_ideal_cl() );
-	pVec.push_back( get_a() );
-	pVec.push_back( get_leading_edge_radius() );
-	pVec.push_back( get_trailing_edge_radius() );
-	pVec.push_back( get_slat_chord() );
-	pVec.push_back( get_slat_angle() );
-	pVec.push_back( get_flap_chord() );
-	pVec.push_back( get_flap_angle() );
-
-	return pVec;
-}
-
-void Af::set_geom(Geom * gPtr )
-{
-	geom_ptr = gPtr;
-	camber.set_geom( geom_ptr );
-	camber_loc.set_geom( geom_ptr );
-	thickness.set_geom( geom_ptr );
-	thickness_loc.set_geom( geom_ptr );
-	radius_le.set_geom( geom_ptr );
-	radius_te.set_geom( geom_ptr );
-	delta_y_le.set_geom( geom_ptr );
-	ideal_cl.set_geom( geom_ptr );
-	a.set_geom( geom_ptr );
-	slat_chord.set_geom( geom_ptr );
-	slat_angle.set_geom( geom_ptr );
-	flap_chord.set_geom( geom_ptr );
-	flap_angle.set_geom( geom_ptr );
-}
-
-void Af::write(xmlNodePtr node)
-{
-  int i;
-
-  xmlAddIntNode( node, "Type", type);
-  xmlAddIntNode( node, "Inverted_Flag", inverted_flag);
-
-  xmlAddDoubleNode( node, "Camber", camber() );
-  xmlAddDoubleNode( node, "Camber_Loc", camber_loc() );
-  xmlAddDoubleNode( node, "Thickness",  thickness() );
-  xmlAddDoubleNode( node, "Thickness_Loc",  thickness_loc() );
-
-  xmlAddDoubleNode( node, "Radius_Le",  radius_le() );
-  xmlAddDoubleNode( node, "Radius_Te",  radius_te() );
-
-  xmlAddIntNode( node, "Six_Series",  sixser );
-  xmlAddDoubleNode( node, "Ideal_Cl",  ideal_cl() );
-  xmlAddDoubleNode( node, "A",  a() );
-
-  if ( type == AIRFOIL_FILE )
-  {
-    xmlAddStringNode( node, "Name",  name() );
-    xmlAddDoubleNode( node, "Original_AF_Thickness",  orig_af_thickness );
-    xmlAddDoubleNode( node, "Radius_LE_Correction_Factor",  radius_le_correction_factor );
-    xmlAddDoubleNode( node, "Radius_TE_Correction_Factor",  radius_te_correction_factor );
-
-    vec3d pnt;
-    Stringc upstr;
-    char numstr[255];
-    for (  i = 0 ; i < upper_curve.get_num_pnts() ; i++)
-    {
-      pnt = upper_curve.get_pnt(i);
-      sprintf( numstr, "%lf, %lf,", pnt.x(), pnt.z() );
-      upstr.concatenate(numstr);
-    }
-    upstr.concatenate("\0");
-
-    xmlAddStringNode( node, "Upper_Pnts", upstr );
-
-   Stringc lowstr;
-    for (  i = 0 ; i < lower_curve.get_num_pnts() ; i++)
-    {
-      pnt = lower_curve.get_pnt(i);
-      sprintf( numstr, "%lf, %lf,", pnt.x(), pnt.z() );
-      lowstr.concatenate(numstr);
-    }
-    lowstr.concatenate("\0");
-
-    xmlAddStringNode( node, "Lower_Pnts", lowstr );
-  }
-
-  xmlAddIntNode( node, "Slat_Flag",  slat_flag );
-  xmlAddIntNode( node, "Slat_Shear_Flag",  slat_shear_flag );
-  xmlAddDoubleNode( node, "Slat_Chord",  slat_chord() );
-  xmlAddDoubleNode( node, "Slat_Angle",  slat_angle() );
-
-  xmlAddIntNode( node, "Flap_Flag",  flap_flag );
-  xmlAddIntNode( node, "Flap_Shear_Flag",  flap_shear_flag );
-  xmlAddDoubleNode( node, "Flap_Chord",  flap_chord() );
-  xmlAddDoubleNode( node, "Flap_Angle",  flap_angle() );
-
-}
-
-void Af::read(xmlNodePtr node)
-{
-  int i;
-
-  int temp_type = xmlFindInt( node, "Type", 0 );
-  inverted_flag = xmlFindInt( node, "Inverted_Flag", inverted_flag );
-
-  camber        = xmlFindDouble( node, "Camber", camber() );
-  camber_loc    = xmlFindDouble( node, "Camber_Loc", camber_loc() );
-  thickness     = xmlFindDouble( node, "Thickness", thickness() );
-  thickness_loc = xmlFindDouble( node, "Thickness_Loc", thickness_loc() );
-
-  radius_le    = xmlFindDouble( node, "Radius_Le", radius_le() );
-  radius_te    = xmlFindDouble( node, "Radius_Te", radius_te() );
-
-  sixser = xmlFindInt( node, "Six_Series", sixser );
-  ideal_cl = xmlFindDouble( node, "Ideal_Cl", ideal_cl() );
-  a = xmlFindDouble( node, "A", a() );
-
-  slat_flag = xmlFindInt( node, "Slat_Flag", slat_flag );
-  slat_shear_flag = xmlFindInt( node, "Slat_Shear_Flag", slat_shear_flag );
-  slat_chord = xmlFindDouble( node, "Slat_Chord", slat_chord() );
-  slat_angle = xmlFindDouble( node, "Slat_Angle", slat_angle() );
-
-  flap_flag = xmlFindInt( node, "Flap_Flag", flap_flag );
-  flap_shear_flag = xmlFindInt( node, "Flap_Shear_Flag", flap_shear_flag );
-  flap_chord = xmlFindDouble( node, "Flap_Chord", flap_chord() );
-  flap_angle = xmlFindDouble( node, "Flap_Angle", flap_angle() );
-
-  if ( temp_type == AIRFOIL_FILE )
-  {
-    vec3d pnt;
-    name = xmlFindString( node, "Name", name );
-    orig_af_thickness = (float)xmlFindDouble( node, "Original_AF_Thickness", orig_af_thickness );
-    radius_le_correction_factor = (float)xmlFindDouble( node, "Radius_LE_Correction_Factor", radius_le_correction_factor );
-    radius_te_correction_factor = (float)xmlFindDouble( node, "Radius_TE_Correction_Factor", radius_te_correction_factor );
-
-    xmlNodePtr upp_node = xmlGetNode( node, "Upper_Pnts", 0 );
-
-    if ( upp_node )
-    {
-      int num_arr =  xmlGetNumArray( upp_node, ',' );
-      double* arr = (double*)malloc( num_arr*sizeof(double) );
-      xmlExtractDoubleArray( upp_node, ',', arr, num_arr );
-
-      int num_upper = num_arr/2;
-
-      upper_curve.init(num_upper);
-      for ( i = 0 ; i < num_arr ; i+=2)
-      {
-        pnt = vec3d(arr[i], 0.0, arr[i+1]);
-        upper_curve.load_pnt( i/2, pnt );
-      }
-      free(arr);
-    }
-    xmlNodePtr low_node = xmlGetNode( node, "Lower_Pnts", 0 );
-
-    if ( low_node )
-    {
-      int num_arr =  xmlGetNumArray( low_node, ',' );
-      double* arr = (double*)malloc( num_arr*sizeof(double) );
-      xmlExtractDoubleArray( low_node, ',', arr, num_arr );
-
-      int num_lower = num_arr/2;
-
-      lower_curve.init(num_lower);
-      for ( i = 0 ; i < num_arr ; i+=2)
-      {
-        pnt = vec3d(arr[i], 0.0, arr[i+1]);
-        lower_curve.load_pnt( i/2, pnt );
-      }
-      free(arr);
-    }
-  }
-
-  set_type(temp_type);
-}
-
-//==== Write Airfoil File ====//
-void Af::write(FILE* file_id)
-{
-  int i;
-  vec3d pnt;
-
-  // Shahab Hasan - 11/30/95 - Eliminated backslashes from following printf.
-  // fprintf(file_id, "\/\/**** AIRFOIL ****\/\/\n");
-  fprintf(file_id, "//**** AIRFOIL ****//\n");
-  fprintf(file_id, "%d				Airfoil Type\n",type);
-  fprintf(file_id, "%d				Inverted Flag\n",inverted_flag);
-  fprintf(file_id, "%f			Airfoil Camber\n",camber());
-  fprintf(file_id, "%f			Camber Loc\n",camber_loc());
-  fprintf(file_id, "%f			Thickness\n",thickness());
-  fprintf(file_id, "%f			Thickness_Loc\n",thickness_loc());
-
-  fprintf(file_id, "%f			Radius_Le\n",radius_le());
-  fprintf(file_id, "%f			Radius_Te\n",radius_te());
-
-  if ( type == NACA_6_SERIES )
-  {
-  	fprintf(file_id, "%d				Six Series\n",sixser);
-    fprintf(file_id, "%f			  Ideal Cl\n",ideal_cl());
-    fprintf(file_id, "%f			  A\n",a());
-  }
-
-  if ( type == AIRFOIL_FILE )
-    {
-      fprintf(file_id, "%s			\n", name());
-      fprintf(file_id, "%f			Original AF Thickness\n", orig_af_thickness);
-      fprintf(file_id, "%f			Radius LE Correct Factor\n", radius_le_correction_factor);
-      fprintf(file_id, "%f			Radius TE Correct Factor\n", radius_te_correction_factor);
-      int num_upper = upper_curve.get_num_pnts();
-      fprintf(file_id, "%d				Num_Pnts_Upper\n",num_upper);
-      for (  i = 0 ; i < num_upper ; i++)
-         {
-           pnt = upper_curve.get_pnt(i);
-           fprintf(file_id, "%f  %f    ", pnt.x(), pnt.z());
-           if ((i+1)%5 == 0)
-             fprintf(file_id, "\n");
-         }
-       if ( i%5 != 0)
-         fprintf(file_id, "\n");
-      int num_lower = lower_curve.get_num_pnts();
-      fprintf(file_id, "%d				Num_Pnts_Lower\n",num_lower);
-      for ( i = 0 ; i < num_lower ; i++)
-         {
-           pnt = lower_curve.get_pnt(i);
-           fprintf(file_id, "%f  %f    ", pnt.x(), pnt.z());
-           if ((i+1)%5 == 0)
-             fprintf(file_id, "\n");
-         }
-       if ( i%5 != 0)
-         fprintf(file_id, "\n");
-    }
-}
-
-//==== Write Airfoil Points to Aero File ====//
-void Af::write_aero_points(FILE* file_id)
-{
-  load_curves();
-
-//   double sign = 1.0;
-//   if (inverted_flag == TRUE)
-//     sign = -1.0;
-
-  int num_upper = upper_curve.get_num_pnts();
-  int num_lower = lower_curve.get_num_pnts();
-
-  //==== Write Upper Points =====
-  fprintf(file_id, "%d			Number of Upper Surface Points\n",num_upper);
-
-  if (inverted_flag == TRUE)
-  {
-    for (int i = 0; i < num_lower; i++)
-    {
-      vec3d pnt = lower_curve.get_pnt(i);
-      fprintf(file_id, "%f  %f\n", pnt.x(), -pnt.z());
-    }
-  }
-  else
-  {
-    for (int i = 0; i < num_upper; i++)
-    {
-      vec3d pnt = upper_curve.get_pnt(i);
-      fprintf(file_id, "%f  %f\n", pnt.x(), pnt.z());
-    }
-  }
-
-  //===== Write Lower Points =====
-  fprintf(file_id, "%d			Number of Lower Surface Points\n",num_lower);
-
-  if (inverted_flag == TRUE)
-  {
-    for (int i = 0; i < num_upper; i++)
-    {
-      vec3d pnt = upper_curve.get_pnt(i);
-      fprintf(file_id, "%f  %f\n", pnt.x(), -pnt.z());
-    }
-  }
-  else
-  {
-    for (int i = 0; i < num_lower; i++)
-    {
-      vec3d pnt = lower_curve.get_pnt(i);
-      fprintf(file_id, "%f  %f\n", pnt.x(), pnt.z());
-    }
-  }
-}
-
-//==== Read Airfoil File ====//
-void Af::read(FILE* file_id)
-{
-  int i;
-  Stringc line;
-  char buff[255];
-  int temp_type;
-  int version = geom_ptr->get_aircraft_ptr()->get_version();
-
-  fgets(buff, 80, file_id);
-  fgets(buff, 80, file_id);  line = buff;
-
-  if (line.search_for_substring("Num") >= 0)
-    {
-      sscanf(buff, "%d", &num_pnts);
-      if (version >= 5) 
-      {
-        fscanf(file_id, "%d", &inverted_flag);
-        fgets(buff, 80, file_id);
-      }
-      camber.read(file_id);
-      camber_loc.read(file_id);
-      thickness.read(file_id);
-      temp_type = NACA_4_SERIES;
-    }
-  else
-    {
-      sscanf(buff, "%d", &temp_type);
-      if (version >= 5)
-      {
-        fscanf(file_id, "%d", &inverted_flag);
-        fgets(buff, 80, file_id);
-      }
-      camber.read(file_id);
-      camber_loc.read(file_id);
-      thickness.read(file_id);
-      thickness_loc.read(file_id);
-      radius_le.read(file_id);
-      radius_te.read(file_id);
-
-      if ( temp_type ==  NACA_6_SERIES )
-      {
-        fscanf( file_id, "%d", &sixser );
-        fgets(buff, 80, file_id);
-        ideal_cl.read(file_id);
-        a.read(file_id);
-      }
-
-      if ( temp_type == AIRFOIL_FILE )
-        {
-          fgets(buff, 80, file_id);
-          name = buff;
-          name.remove_trailing_blanks();
-          name.remove_all_substrings('\n');
-
-          vec3d pnt;
-          float x, z;
-          int num_upper, num_lower;
-
-          fscanf(file_id, "%f",&orig_af_thickness);		fgets(buff, 80, file_id);
-          fscanf(file_id, "%f",&radius_le_correction_factor);	fgets(buff, 80, file_id);
-          fscanf(file_id, "%f",&radius_te_correction_factor);	fgets(buff, 80, file_id);
-          fscanf(file_id, "%d",&num_upper); 			fgets(buff, 80, file_id);
-          upper_curve.init(num_upper);
-          for ( i = 0 ; i < num_upper ; i++)
-            {
-              fscanf(file_id, "%f  %f",&x, &z);
-              pnt = vec3d(x, 0.0, z);
-              upper_curve.load_pnt( i, pnt );
-            }
-          fgets(buff, 80, file_id);
-          fscanf(file_id, "%d",&num_lower); 			fgets(buff, 80, file_id);
-          lower_curve.init(num_lower);
-          for (  i = 0 ; i < num_lower ; i++)
-            {
-              fscanf(file_id, "%f  %f",&x, &z);
-              pnt = vec3d(x, 0.0, z);
-              lower_curve.load_pnt( i, pnt );
-            }
-          fgets(buff, 80, file_id);
-        }
-     }
-  set_type(temp_type);
-}
-
-//===== Generate Airfoil =====//
-void Af::generate_airfoil()
-{
-  switch(type)
-    {
-      case NACA_4_SERIES:
-        generate_4_series();
-        break;
-
-      case BICONVEX:
-        generate_biconvex();
-        break;
-
-      case WEDGE:
-        generate_wedge();
-        break;
-
-      case AIRFOIL_FILE:
-        generate_from_file_curve();
-        break;
-
-      case NACA_6_SERIES:
-			  load_6_series_curves();
-        generate_6_series();
-				break;
-      
-    }
-
-  radius_le = compute_leading_edge_radius();
-  curve_loaded_flag = FALSE;
-
-  if (inverted_flag)
-    invert_airfoil();
-
-  add_slat_flap();
-
-
-}
-
-void Af::add_slat_flap()
-{
-	if ( slat_flag )
-	{
-		for ( int i = 0 ; i < pnts.dimension() ; i++ )
-		{
-			if ( pnts[i].x() < slat_chord() )
-			{
-				if ( slat_shear_flag )
-				{
-					double x = slat_chord() - pnts[i].x();
-					double del_z = x*tan( slat_angle()*DEG_2_RAD );
-					pnts[i].set_z( pnts[i].z() + del_z );
-				}
-				else
-				{
-					double r = slat_chord() - pnts[i].x();
-					double del_x = r - r*cos( slat_angle()*DEG_2_RAD );
-					double del_z = r*sin( slat_angle()*DEG_2_RAD );
-					pnts[i].set_x( pnts[i].x() + del_x );
-					pnts[i].set_z( pnts[i].z() + del_z );
-				}
-			}
-		}
-	}
-	if ( flap_flag )
-	{
-		for ( int i = 0 ; i < pnts.dimension() ; i++ )
-		{
-			if ( pnts[i].x() > (1.0 - flap_chord()) )
-			{
-				if ( flap_shear_flag )
-				{
-					double x = pnts[i].x() - (1.0 - flap_chord() );
-					double del_z = x*tan( flap_angle()*DEG_2_RAD );
-					pnts[i].set_z( pnts[i].z() + del_z );
-				}
-				else
-				{
-					double r = pnts[i].x() - (1.0 - flap_chord() );
-					double del_x = r*cos( flap_angle()*DEG_2_RAD ) - r;
-					double del_z = r*sin( flap_angle()*DEG_2_RAD );
-					pnts[i].set_x( pnts[i].x() + del_x );
-					pnts[i].set_z( pnts[i].z() + del_z );
-
-				}
-			}
-		}
-	}
-}
-
-//===== Generate 4_Series Airfoil =====//
-void Af::generate_4_series()
-{
-  int half_pnts;
-  float x, xu, zu, zt, xl, zl, zc, theta;
- 
-  //==== Initialize Array For Points ====//
-  int npnts = num_pnts;
-  pnts.init(npnts);
-
-  //==== Generate Airfoil ====//
-  half_pnts = npnts/2;
-
-  for ( int i = 1 ; i < half_pnts ; i++)
-    {
-      //==== COS**2 Distribution of Points ====//
-//      x = 0.5*(1.0 - cos( (float)i/(float)half_pnts*M_PI ));
-//      x = x*x;
-            
-      //==== More Evenly Spaced Distribution of Points -DJK ====//
-      x = (float)i / (float)half_pnts;
-      x = x*sqrt(x);
-
-      //==== Compute Camber Line and Thickness ====//
-      compute_zc_zt_theta( x, zc, zt, theta);
-
-      //==== Compute Upper Surface Points ====//
-      xu = x  - zt*sin(theta); 
-      zu = zc + zt*cos(theta);
-      pnts[half_pnts-i] = vec3d(xu, 0.0, zu);
-
-      //==== Compute Lower Surface Points ====//
-      xl = x  + zt*sin(theta);
-      zl = zc - zt*cos(theta);
-      pnts[half_pnts+i] = vec3d(xl, 0.0, zl);
-    }
-
-  pnts[0]          = vec3d(1.0, 0.0, 0.0);
-  pnts[npnts-1]    = vec3d(1.0, 0.0, 0.0);
-  pnts[half_pnts]  = vec3d(0.0, 0.0, 0.0);
-
-  
-}
-
-//===== Generate Biconvex Airfoil =====//
-void Af::generate_biconvex()
-{
-  int half_pnts;
-  double x, xu, zu, xl, zl;
- 
-  //==== Initialize Array For Points ====//
-  int npnts = num_pnts;
-  pnts.init(npnts);
-
-  half_pnts = npnts/2;
-  for ( int i = 1 ; i < half_pnts ; i++)
-    {
-      //==== COS**2 Distribution of Points ====//
-      x = (float)i/(float)half_pnts;
-      //==== Compute Upper Surface Points ====//
-      xu = x;
-      zu = 2.0*thickness()*x*(1.0 - x);
-      pnts[half_pnts-i] = vec3d(xu, 0.0, zu);
-
-      //==== Compute Lower Surface Points ====//
-      xl = xu;
-      zl = - zu;
-      pnts[half_pnts+i] = vec3d(xl, 0.0, zl);
-    }
-
-  pnts[0]         = vec3d(1.0, 0.0, 0.0);
-  pnts[npnts-1]   = vec3d(1.0, 0.0, 0.0);
-  pnts[half_pnts] = vec3d(0.0, 0.0, 0.0);
-
-  
-}
-
-//===== Generate Wedge Airfoil =====//
-void Af::generate_wedge()
-{
-  int i;
-  int half_pnts, apex;
-  double x, xu, zu, xl, zl, a, b;
- 
-  //==== Initialize Array For Points ====//
-  int npnts = num_pnts;
-  pnts.init(npnts);
-
-  half_pnts = npnts/2;
-  apex = (int)( (float)half_pnts*thickness_loc()) + 1;
-  if ( half_pnts == apex )
-    apex--;
-
-  //==== Compute Front Side Points ====//
-  for ( i = 1 ; i < apex ; i++)
-    {
-      //==== Linear Distribution of Points ====//
-      x = (float)i / (float)apex * thickness_loc();
-
-      //==== Compute Upper Surface Points ====//
-      a = 0.5*thickness()/thickness_loc();
-      xu = x;
-      zu = a*xu;
-      pnts[half_pnts-i] = vec3d(xu, 0.0, zu);
-
-      //==== Compute Lower Surface Points ====//
-      xl = xu;
-      zl = - zu;
-      pnts[half_pnts+i] = vec3d(xl, 0.0, zl);
-    }
-
-  //==== Compute Back Side Points ====//
-  for ( i = apex ; i < half_pnts ; i++)
-    {
-      //==== Linear Distribution of Points ====//
-      x = (float) (i - apex) / (float) (half_pnts - apex) * (1.0 - thickness_loc()) + thickness_loc();
-
-      //==== Compute Upper Surface Points ====//
-      a = -0.5*thickness()/(1.0 - thickness_loc());
-      b = -a;
-      xu = x;
-      zu = a*xu + b;
-      pnts[half_pnts-i] = vec3d(xu, 0.0, zu);
-
-      //==== Compute Lower Surface Points ====//
-      xl = xu;
-      zl = - zu;
-      pnts[half_pnts+i] = vec3d(xl, 0.0, zl);
-    }
-
-  pnts[0]          = vec3d(1.0, 0.0, 0.0);
-  pnts[npnts-1]    = vec3d(1.0, 0.0, 0.0);
-  pnts[half_pnts]  = vec3d(0.0, 0.0, 0.0);
-  
-}
-//===== Generate From File Curve =====//
-void Af::generate_6_series()
-{
-  int i;
-  float u;
-
-  //==== Initialize Array For Points ====//
-  int npnts = num_pnts;
-  pnts.init(npnts);
-
-  //==== Generate Airfoil ====//
-  int half_pnts = npnts/2;
-
-  for (  i = 0 ; i < half_pnts+1 ; i++)
-    {
-      //==== X*X Distribution of Points ====//
-      u = (float)i / (float)half_pnts;
-      u = u*sqrt(u);
-
-      //==== More Evenly Spaced Distribution of Points -DJK ====//
-      u = (float)i / (float)half_pnts;
-      u = u*sqrt(u);
-
-      //==== Compute Upper Surface Points ====//
-      pnts[half_pnts-i] = upper_curve.comp_pnt_per_length(u);
-
-      //==== Compute Lower Surface Points ====//
-      pnts[half_pnts+i] = lower_curve.comp_pnt_per_length(u);
-    }
-  pnts[0]          = vec3d(1.0, 0.0, 0.0);
-  pnts[npnts-1]    = vec3d(1.0, 0.0, 0.0);
-  pnts[half_pnts]  = vec3d(0.0, 0.0, 0.0);
-
-}
-
-//===== Compute Radius of Leading Edge to Chord =====//
-float Af::compute_leading_edge_radius()
-{
-
-  //-----------------------------------------------------------------------------
-  // Shahab Hasan - 11/30/95 - Introduced a local variable "answer" to be used
-  //                           in the switch statement instead of multiple
-  //                           returns.  "answer" is then returned at the and
-  //                           of the function.  This elimates compiler warnings.
-  //-----------------------------------------------------------------------------
-  float	answer;
-
-  switch(type)
-    {
-      case NACA_4_SERIES:
-        answer = (float)(1.1019*thickness()*thickness());
-        break;
-
-      case BICONVEX:
-        answer = 0.0;
-        break;
-
-      case WEDGE:
-        answer = 0.0;
-        break;
-
-      case AIRFOIL_FILE:
-        answer = compute_radius_le_af_curves()*radius_le_correction_factor;
-        break;
-
-      case NACA_6_SERIES:
-        answer = (float)(1.1019*thickness()*thickness());
-//        answer = compute_radius_le_af_curves()*radius_le_correction_factor;
-        break;
-    }
-
-  return answer;
-
-}
-
-//===== Get Delta Y (actually Z) of Leading Edge: thickness@ 6%c - thickness@ .15%c =====//
-float Af::get_delta_y_le()
-{
-
-  //-----------------------------------------------------------------------------
-  // Shahab Hasan - 11/30/95 - Introduced a local variable "answer" to be used
-  //                           in the switch statement instead of multiple
-  //                           returns.  "answer" is then returned at the and
-  //                           of the function.  This elimates compiler warnings.
-  //-----------------------------------------------------------------------------
-  float	answer;
-
-  switch(type)
-    {
-      case NACA_4_SERIES:
-        float zt1,zt2,zc,theta;
-        compute_zc_zt_theta( 0.06f, zc, zt2, theta);
-        compute_zc_zt_theta( 0.0015f, zc, zt1, theta);
-        answer = 2.0f*(zt2 - zt1);
-        break;
-
-     case BICONVEX:
-        float thick1, thick2;
-        thick1 = (float)(4.0*thickness()*0.06*(1.0 - 0.06));
-        thick2 = (float)(4.0*thickness()*0.0015*(1.0 - 0.0015));
-        answer = thick1 - thick2;
-        break;
-
-      case WEDGE:
-        answer = (float)(thickness()/thickness_loc()*(0.06 - 0.0015));
-        break;
-
-      case AIRFOIL_FILE:
-        answer = (float)delta_y_le();
-        break;
-
-      case NACA_6_SERIES:
-        compute_zc_zt_theta( 0.06f, zc, zt2, theta);
-        compute_zc_zt_theta( 0.0015f, zc, zt1, theta);
-        answer = (float)(2.0*(zt2 - zt1));
-        break;
-
-    }
-
-  return answer;
-
-}
-
-//===== Compute Camber Line and Thickness: 4_Series Airfoil =====//
-void Af::compute_zc_zt_theta( float x, float& zc, float& zt, float& theta)
-{
-  double xx, xo, xoxo, zo;
-
-  xx = x*x;
-  zt = (float)( (thickness()/0.20)*
-       (0.2969*sqrt(x) - 0.1260*x - 0.3516*xx + 0.2843*x*xx - 0.1015*xx*xx));
-
-  if ( camber() <= 0.0 || camber_loc() <= 0.0 || camber_loc() >= 1.0 )
-    {
-      zc = 0.0;
-      theta = 0.0;
-    }
-  else
-    {
-      if ( x < camber_loc())
-        zc = (float)((camber()/(camber_loc()*camber_loc()))*(2.0*camber_loc()*x - xx));
-      else
-        zc = (float)((camber()/((1.0 - camber_loc())*(1.0 - camber_loc()))) *
-             ( 1.0 - 2.0*camber_loc() + 2.0*camber_loc()*x - xx));
-
-      xo = x + 0.00001;
-      xoxo = xo*xo;
-
-      if ( xo < camber_loc())
-        zo = (camber()/(camber_loc()*camber_loc()))*(2.0*camber_loc()*xo - xoxo);
-      else
-        zo = (camber()/((1.0 - camber_loc())*(1.0 - camber_loc()))) *
-             ( 1.0 - 2.0*camber_loc() + 2.0*camber_loc()*xo - xoxo);
-
-      theta = atan( ((float)zo - zc)/0.00001f );
-    }
-
-}
-
-//===== Load Airfoil Name =====//
-void Af::load_name()
-{
-  switch(type)
-    {
-      case NACA_4_SERIES:
-        load_name_4_series();
-        break;
-
-      case BICONVEX:
-        load_name_biconvex();
-        break;
-
-      case WEDGE:
-        load_name_wedge();
-        break;
-
-      case AIRFOIL_FILE:
-        break;
-
-      case NACA_6_SERIES:
-        load_name_6_series();
-        break;
-
-    }
-
-}
-
-//===== Load Name And Number of 4 Series =====//
-void Af::load_name_4_series()
-{
-  int icam     = int(camber()*100.0f + 0.5f);
-  int icam_loc = int(camber_loc()*10.0f + 0.5f);
-  int ithick   = int(thickness()*100.0f + 0.5f);
-
-  if (icam == 0) icam_loc = 0;
- 
-  char str[255];
-  if (ithick < 10)
-    sprintf(str, "NACA %d%d0%d", icam, icam_loc, ithick);
-  else
-    sprintf(str, "NACA %d%d%d", icam, icam_loc, ithick);
-
-  name = str;
-  
-}
-
-//===== Load Name And Number of 4 Series =====//
-void Af::load_name_6_series()
-{
-  int ithick   = int(thickness()*100.0 + 0.5f);
-  int icl = int(ideal_cl()*10.0 + 0.5f);
-  int ia = int(a()*10.0 + 0.5f);
-
-  char str[255];
-
-  if ( sixser > 0 )
-  {
-    if (ithick < 10)
-      sprintf(str, "NACA %d%d0%d  a=0.%d", sixser, icl, ithick, ia);
-    else
-      sprintf(str, "NACA %d%d%d  a=0.%d", sixser, icl, ithick, ia);
-  }
-  else
-  {
-    if (ithick < 10)
-      sprintf(str, "NACA %dA%d0%d  a=0.%d", -sixser, icl, ithick, ia);
-    else
-      sprintf(str, "NACA %dA%d%d  a=0.%d", -sixser, icl, ithick, ia);
-  }
-  name = str;
-
-}
-
-//===== Load Name of Biconvex Airfoil =====//
-void Af::load_name_biconvex()
-{
-  int ithick   = int(thickness()*100.0 + 0.5f);
- 
-  char str[255];
-
-  sprintf(str, "%d%% BICONVEX", ithick);
-
-  name = str;
-  
-}
-
-//===== Load Name of Wedge Airfoil =====//
-void Af::load_name_wedge()
-{
-  int ithick   = int(thickness()*100.0 + 0.5f);
- 
-  char str[255];
-
-  sprintf(str, "%d%% WEDGE", ithick);
-
-  name = str;
-  
-}
-
-//===== Set Number of Points Per X-Sec =====//
-void Af::set_num_pnts(int num_pnts_in)
-{
-  if ( num_pnts_in != num_pnts )
-    {
-      num_pnts = num_pnts_in;
-      generate_airfoil();
-    }
-}
-
-//===== Set Type =====//
-void Af::set_type(int type_in)
-{
-//  if ( type == type_in ) return;
-
-  type = type_in;
-
-	//==== Turn Of Everything ====//
-	camber.deactivate();
-	camber_loc.deactivate();
-	thickness_loc.deactivate();
-	ideal_cl.deactivate();
-	a.deactivate();
-
-  switch(type)
-    {
-      case NACA_4_SERIES:
-  			camber.activate();
-  			camber_loc.activate();
-        break;
-
-      case BICONVEX:
-        break;
-
-      case WEDGE:
-        thickness_loc.activate();
-        break;
-
-      case AIRFOIL_FILE:
-        break;
-
-      case NACA_6_SERIES:      //jrg more...
-				ideal_cl.activate();
-				a.activate();
-        break;
-
-    }
-
-  generate_airfoil();
-  load_name();
-}
-
-//===== Set Six Series =====//
-void Af::set_sixser( int ser )
-{
-  sixser = ser;
-  generate_airfoil();
-  load_name();
-}
-
-//===== Read AF File =====//
-int Af::read_af_file( Stringc file_name )
-{
-  Stringc line;
-  char buff[255];
-  int thickness_read_flag = 0;
-  int radius_le_read_flag = 0;
-  int radius_te_read_flag = 0;
-  
-  /* --- Open file --- */
-  FILE* file_id = fopen(file_name, "r");
-
-  if (file_id == (FILE *)NULL) return(0);
-
-  fgets(buff, 255, file_id);  line = buff;
-
-	int ok = 0;
-	if (line.search_for_substring("AIRFOIL FILE") < 0)
-	{
-		ok = readSeligAirfoil( file_id );	
-
-		if ( ok )
-		{
-    		name = buff;
-    		name.remove_trailing_blanks();
-   			name.remove_all_substrings('\n');
-   			name.remove_all_substrings('\r');
-		}	
-		else
-		{
-			ok = readLednicerAirfoil( file_id );	
-		}
-
-	}
-	else
-	{
-		ok = readVspAirfoil( file_id, &thickness_read_flag, &radius_le_read_flag, &radius_te_read_flag );
-	}
-
-  fclose( file_id );
-
-  if ( !ok )
-	  return 0;
-
-  //==== Set Type and Deactivate Parameters ====//
-  set_type( AIRFOIL_FILE );
-
-  //==== Check if  Thickness was in File - Compute if not ====//
-  if ( !thickness_read_flag )
-    thickness = compute_thickness_af_curves();
-
-  //==== Set Base Thickness Value ====//
-  orig_af_thickness = (float)thickness();
-
-  //==== Check if  Radius LE was in File - Compute if not ====//
-  if ( !radius_le_read_flag )
-    {
-      radius_le = compute_radius_le_af_curves();
-      radius_le_correction_factor = 1.0;
-    }
-  else
-    {
-      radius_le_correction_factor = (float)(radius_le()/compute_radius_le_af_curves());
-    }
-
-  //==== Check if  Radius TE was in File - Compute if not ====//
-  if ( !radius_te_read_flag )
-    {
-      radius_te = 0.0;
-    }
-
-  upper_curve.comp_tans();
-  lower_curve.comp_tans();
-
-  vec3d leading_edge_tan = vec3d(0.0, 0.0, 1.0);
-
-  double tan_mag = upper_curve.get_tan(0).mag();
-  upper_curve.load_tan( 0, leading_edge_tan*tan_mag);
-
-  tan_mag = -(lower_curve.get_tan(0).mag());
-  lower_curve.load_tan( 0, leading_edge_tan*tan_mag);
-
-  generate_from_file_curve();
-
-  return(1);
-
-}
-
-int Af::readSeligAirfoil( FILE* file_id )
-{
-  int i;
-  Stringc line;
-  char buff[256];
-  float x, z;
-
-  vector< float > xvec;
-  vector< float > zvec;
-
-  int more_data_flag = 1;
-  while (more_data_flag)
-    {
-      more_data_flag = 0;
-      if ( fgets(buff, 255, file_id) )
-        {
-          more_data_flag = 1;
-          line = buff;
-        }
-			
-			if ( more_data_flag )
-			{
-				x = z = 100000.0;
-				sscanf(buff, "%f %f", &x, &z);
-				if ( x >= 0.0 && x <= 1.0 && z >= -1.0 && z <= 1.0 )
-				{
-					xvec.push_back( x );
-					zvec.push_back( z );
-				}
-				else
-				{
-					more_data_flag = 0;
-				}									
-			}
-		}
-
-	int totalPnts = xvec.size();
-
-	if ( totalPnts < 5 )
-		return 0;
-
-	//==== Find Leading Edge Index ====//
-	int leInd = 0;
-	float smallestX = 1.0e06;
-	for ( i = 0 ; i < totalPnts ; i++ )
-	{
-		if ( xvec[i] < smallestX )
-		{
-			smallestX = xvec[i];
-			leInd = i;
-		}
-	}
-	
-	//==== Not Enough Pnts ====//
-	int num_pnts_lower = totalPnts - leInd;
-	int num_pnts_upper = leInd + 1;
-
-
-	if ( num_pnts_lower < 3 || num_pnts_upper < 3 )
-		return 0;
-
-  upper_curve.init(num_pnts_upper);
-  lower_curve.init(num_pnts_lower);
-
-	//==== Load Em Up ====//
-	int vind = 0;
-	for ( i = leInd ; i >= 0 ; i-- )
-	{
-  	upper_curve.load_pnt(  vind, vec3d(xvec[i], 0.0, zvec[i]));
-		vind++;
-	}
-
-  vind = 0;
-	for ( i = leInd ; i < totalPnts ; i++ )
-	{
-  	lower_curve.load_pnt(  vind, vec3d(xvec[i], 0.0, zvec[i]));
-		vind++;
-	}
-  //==== Close Trailing Edge - Set Last Points ====//
-  vec3d last_pnt = upper_curve.get_pnt(num_pnts_upper-1) +
-                   lower_curve.get_pnt(num_pnts_lower-1);
-  upper_curve.load_pnt(num_pnts_upper-1, last_pnt*0.5);
-  lower_curve.load_pnt(num_pnts_lower-1, last_pnt*0.5);		
-
-	return 1;
-
-}
-
-int Af::readLednicerAirfoil( FILE* file_id )
-{
-	char buff[256];
-	float x, z;
-
-	rewind(file_id);
-
-	fgets(buff, 255, file_id);
-	fgets(buff, 255, file_id);
-	sscanf(buff, "%f %f", &x, &z);
-	int num_pnts_upper = (int)(x+0.5);
-	int num_pnts_lower = (int)(z+0.5);
-
-	fgets(buff, 255, file_id);
-
-	if ( num_pnts_upper < 3 || num_pnts_lower < 3 )
-		return 0;
-
-	upper_curve.init(num_pnts_upper);
-	lower_curve.init(num_pnts_lower);
-	fgets(buff, 255, file_id);
-
-	for ( int i = 0 ; i < num_pnts_upper ; i++ )
-	{
-		fgets(buff, 255, file_id);
-		sscanf(buff, "%f %f", &x, &z);
-		upper_curve.load_pnt(  i, vec3d(x, 0.0, z));
-	}
-	for ( int i = 0 ; i < num_pnts_lower ; i++ )
-	{
-		fgets(buff, 255, file_id);
-		sscanf(buff, "%f %f", &x, &z);
-		lower_curve.load_pnt(  i, vec3d(x, 0.0, z));
-	}
-
-	//==== Close Trailing Edge - Set Last Points ====//
-	vec3d last_pnt = upper_curve.get_pnt(num_pnts_upper-1) +
-				     lower_curve.get_pnt(num_pnts_lower-1);
-	upper_curve.load_pnt(num_pnts_upper-1, last_pnt*0.5);
-	lower_curve.load_pnt(num_pnts_lower-1, last_pnt*0.5);		
-
-	return 1;
-}
-
-
-int Af::readVspAirfoil( FILE* file_id,
-		int *thickness_read_flag, int *radius_le_read_flag, int *radius_te_read_flag  )
-{
-   int i;
-   Stringc line;
-   char buff[256];
-
-   fgets(buff, 255, file_id);
-   name = buff;
-   name.remove_trailing_blanks();
-   name.remove_all_substrings('\n');
-
-   int sym_flag;
-   int num_pnts_upper, num_pnts_lower;
-   float x, z;
-
-   fscanf(file_id, "%d", &sym_flag);
-   fgets(buff, 255, file_id);
-
-   fscanf(file_id, "%d", &num_pnts_upper);
-   fgets(buff, 255, file_id);
-
-    upper_curve.init(num_pnts_upper);
-    if (sym_flag)
-     {
-       num_pnts_lower = num_pnts_upper;
-       lower_curve.init(num_pnts_lower);
-     }
-   else
-     {
-       fscanf(file_id, "%d", &num_pnts_lower);
-       fgets(buff, 255, file_id);
-       lower_curve.init(num_pnts_lower);
-     }
-
-   for (i = 0 ; i < num_pnts_upper ; i++)
-     {
-       fscanf(file_id, "%f %f", &x, &z);
-       fgets(buff, 255, file_id);
-
-       upper_curve.load_pnt(  i, vec3d(x, 0.0, z));
-
-       if ( sym_flag )
-         {
-           lower_curve.load_pnt(  i, vec3d(x, 0.0, -z) );
-         }
-     }
-   fgets(buff, 255, file_id);
-
-
-  if ( !sym_flag )
-    {
-      for ( i = 0 ; i < num_pnts_lower ; i++)
-        {
-          fscanf(file_id, "%f %f", &x, &z);
-          fgets(buff, 255, file_id);
-          lower_curve.load_pnt( i, vec3d(x, 0.0, z) );
-        }
-      fgets(buff, 255, file_id);
-    }
-
-  //==== Close Trailing Edge - Set Last Points ====//
-  vec3d last_pnt = upper_curve.get_pnt(num_pnts_upper-1) + 
-                   lower_curve.get_pnt(num_pnts_lower-1);
-  upper_curve.load_pnt(num_pnts_upper-1, last_pnt*0.5);
-  lower_curve.load_pnt(num_pnts_lower-1, last_pnt*0.5);
-
-  float fdum;  
-  int more_data_flag = 1;
-  while (more_data_flag)
-    {
-      more_data_flag = 0;
-      if ( fgets(buff, 255, file_id) )
-        {
-          more_data_flag = 1;
-          line = buff;
-        }
-      else
-        {
-          line = " ";
-        }
-
-      if (line.search_for_substring("Radius") >= 0)
-        {
-          sscanf(buff, "%f", &fdum);
-         if (line.search_for_substring("Trailing") >= 0)
-            {
-              radius_te = fdum;
-              *radius_te_read_flag = 1;
-            }
-          else
-            {
-              radius_le = fdum;
-              *radius_le_read_flag = 1;
-            }
-        }
-      if (line.search_for_substring("Thick") >= 0)
-        {
-          sscanf(buff, "%f", &fdum);
-          if (line.search_for_substring("Location") >= 0)
-            {
-              thickness_loc = fdum;
-            }
-          else
-            {
-              *thickness_read_flag = 1;
-              thickness = fdum;
-            }
-        }
-      if (line.search_for_substring("Camber") >= 0)
-        {
-          sscanf(buff, "%f", &fdum);
-          if (line.search_for_substring("Location") >= 0)
-            {
-              camber_loc = fdum;
-            }
-          else
-            {
-              camber = fdum;
-            }
-        }
-      if (line.search_for_substring("Delta") >= 0)
-        {
-          sscanf(buff, "%f", &fdum);
-          delta_y_le = fdum;
-        }
-    }
-
-  fclose(file_id);
-
-	return 1;
-
-}
-
-//===== Generate From File Curve =====//
-float Af::compute_thickness_af_curves()
-{
-  float u;
-  vec3d pnt_u, pnt_l;
-  double max_thickness = 0.0;
-  for ( int i = 0 ; i < 11 ; i++)
-    {
-      u = 0.05f + (float)i*0.05f;
-      pnt_u = upper_curve.comp_pnt_per_length(u);
-      pnt_l = lower_curve.comp_pnt_per_length(u);
-
-      double dist_tween = dist( pnt_u, pnt_l );
-      if ( dist_tween > max_thickness )
-        max_thickness = dist_tween;
-    }
-  return( (float)max_thickness );
-}
-
-//===== Compute Radius Le From File Curve =====//
-float Af::compute_radius_le_af_curves()
-{
-  double thick_scale = thickness()/orig_af_thickness;
-  vec3d p0 = lower_curve.get_pnt(1)*thick_scale;
-  vec3d p1 = upper_curve.get_pnt(1)*thick_scale;
-  return((float)radius_of_circle(p0, upper_curve.get_pnt(0), p1  ));
-}
-
-//===== Generate From File Curve =====//
-void Af::generate_from_file_curve()
-{
-  int i;
-  float u;
-
-  //==== Initialize Array For Points ====//
-  int npnts = num_pnts;
-  pnts.init(npnts);
-
-  //==== Generate Airfoil ====//
-  int half_pnts = npnts/2;
-
-  for (  i = 0 ; i < half_pnts+1 ; i++)
-    {
-      //==== X*X Distribution of Points ====//
-      u = (float)i / (float)half_pnts;
-      u = u*sqrt(u);
-//      u = u*u;
-
-      //==== More Evenly Spaced Distribution of Points -DJK ====//
-      u = (float)i / (float)half_pnts;
-      u = u*sqrt(u);
-
-      //==== Compute Upper Surface Points ====//
-      pnts[half_pnts-i] = upper_curve.comp_pnt_per_length(u);
-
-      //==== Compute Lower Surface Points ====//
-      pnts[half_pnts+i] = lower_curve.comp_pnt_per_length(u);
-    }
-
-  //==== Scale Airfoil Thickness ====//
-  double z_avg;
-  double thick_scale = thickness()/orig_af_thickness;
-
-  for ( i = 0 ; i < half_pnts+1 ; i++)
-    {
-      z_avg = 0.5*(pnts[half_pnts-i].z() + pnts[half_pnts+i].z());
-      pnts[half_pnts-i].set_z( (pnts[half_pnts-i].z() - z_avg)*thick_scale + z_avg );
-      pnts[half_pnts+i].set_z( (pnts[half_pnts+i].z() - z_avg)*thick_scale + z_avg );
-    }      
- }
-
-//===== Load Hermite Curves =====//
-void Af::load_curves()
-{
-  if (!curve_loaded_flag)
-  {
-    switch(type)
-      {
-        case NACA_4_SERIES:
-          load_4_series_curves();
-          break;
-
-        case BICONVEX:
-          load_biconvex_curves();
-          break;
-
-        case WEDGE:
-          load_wedge_curves();
-          break;
-
-        case AIRFOIL_FILE:
-          break;
-
-        case NACA_6_SERIES:
-					load_6_series_curves();
-          break;
-
-      }
-  curve_loaded_flag = TRUE;
-  }
-}
-
-//===== Load 4_series Upper & Lower Hermite Curves =====//
-void Af::load_4_series_curves()
-{
-  float x, xu, zu, zt, xl, zl, zc, theta;
- 
-  //==== Initialize Array For Points ====//
-  int half_pnts = num_pnts/2;
-  upper_curve.init(half_pnts+1);
-  lower_curve.init(half_pnts+1);
-
-  //==== Generate Airfoil ====//
-  for ( int i = 1 ; i < half_pnts ; i++ )
-    {
-      //==== COS**2 Distribution of Points ====//
-//      x = 0.5*(1.0 - cos( (float)i/(float)half_pnts*M_PI ));
-//      x = x*x;
-            
-      //==== More Evenly Spaced Distribution of Points -DJK ====//
-      x = (float)i / (float)half_pnts;
-      x = x*sqrt(x);
-
-      //==== Compute Camber Line and Thickness ====//
-      compute_zc_zt_theta( x, zc, zt, theta);
-
-      //==== Compute Upper Surface Points ====//
-      xu = x  - zt*sin(theta); 
-      zu = zc + zt*cos(theta);
-      upper_curve.load_pnt( i, vec3d(xu, 0.0, zu) );
-
-      //==== Compute Lower Surface Points ====//
-      xl = x  + zt*sin(theta);
-      zl = zc - zt*cos(theta);
-      lower_curve.load_pnt( i, vec3d(xl, 0.0, zl) );
-    }
-
-  upper_curve.load_pnt(0, vec3d(0.0, 0.0, 0.0) );
-  upper_curve.load_pnt(half_pnts, vec3d(1.0, 0.0, 0.0) );
-  lower_curve.load_pnt(0, vec3d(0.0, 0.0, 0.0) );
-  lower_curve.load_pnt(half_pnts, vec3d(1.0, 0.0, 0.0) );
-
-  upper_curve.comp_tans();
-  lower_curve.comp_tans();
-
-  vec3d leading_edge_tan = vec3d(0.0, 0.0, 1.0);
-
-  double tan_mag = upper_curve.get_tan(0).mag();
-  upper_curve.load_tan( 0, leading_edge_tan*tan_mag);
-
-  tan_mag = -(lower_curve.get_tan(0).mag());
-  lower_curve.load_tan( 0, leading_edge_tan*tan_mag);
-
-}
-
-//===== Load biconvex Upper & Lower Hermite Curves =====//
-void Af::load_biconvex_curves()
-{
-  double x, xu, zu, xl, zl;
- 
-  //==== Initialize Array For Points ====//
-  int half_pnts = num_pnts/2;
-  upper_curve.init(half_pnts+1);
-  lower_curve.init(half_pnts+1);
-
-  for ( int i = 1 ; i < half_pnts ; i++)
-    {
-      //==== COS**2 Distribution of Points ====//
-//      x = 0.5*(1.0 - cos( (float)i/(float)half_pnts*M_PI ));
-//      x = x*x;
-      x = (float)i/(float)half_pnts;
-      //==== Compute Upper Surface Points ====//
-      xu = x;
-      zu = 2.0*thickness()*x*(1.0 - x);
-      upper_curve.load_pnt( i, vec3d(xu, 0.0, zu) );
-
-      //==== Compute Lower Surface Points ====//
-      xl = xu;
-      zl = - zu;
-      lower_curve.load_pnt( i, vec3d(xl, 0.0, zl) );
-    }
-
-  upper_curve.load_pnt(0, vec3d(0.0, 0.0, 0.0) );
-  upper_curve.load_pnt(half_pnts, vec3d(1.0, 0.0, 0.0) );
-  lower_curve.load_pnt(0, vec3d(0.0, 0.0, 0.0) );
-  lower_curve.load_pnt(half_pnts, vec3d(1.0, 0.0, 0.0) );
-
-  upper_curve.comp_tans();
-  lower_curve.comp_tans();
-
-}
-
-//===== Load Wedge Upper & Lower Hermite Curves =====//
-void Af::load_wedge_curves()
-{
-  int i;
-  int apex;
-  double x, xu, zu, xl, zl, a, b;
- 
-  //==== Initialize Array For Points ====//
-  int half_pnts = num_pnts/2;
-  upper_curve.init(half_pnts+1);
-  lower_curve.init(half_pnts+1);
-
-  half_pnts = num_pnts/2;
-  apex = (int)( (float)half_pnts*thickness_loc()) + 1;
-  if ( half_pnts == apex )
-    apex--;
-
-  //==== Compute Front Side Points ====//
-  for (  i = 1 ; i < apex ; i++)
-    {
-      //==== Linear Distribution of Points ====//
-      x = (float)i / (float)apex * thickness_loc();
-
-      //==== Compute Upper Surface Points ====//
-      a = 0.5*thickness()/thickness_loc();
-      xu = x;
-      zu = a*xu;
-      upper_curve.load_pnt( i, vec3d(xu, 0.0, zu) );
-
-      //==== Compute Lower Surface Points ====//
-      xl = xu;
-      zl = - zu;
-      lower_curve.load_pnt( i, vec3d(xl, 0.0, zl) );
-    }
-
-  //==== Compute Back Side Points ====//
-  for ( i = apex ; i < half_pnts ; i++)
-    {
-      //==== Linear Distribution of Points ====//
-      x = (float) (i - apex) / (float) (half_pnts - apex) * (1.0 - thickness_loc()) + thickness_loc();
-
-      //==== Compute Upper Surface Points ====//
-      a = -0.5*thickness()/(1.0 - thickness_loc());
-      b = -a;
-      xu = x;
-      zu = a*xu + b;
-      upper_curve.load_pnt( i, vec3d(xu, 0.0, zu) );
-
-      //==== Compute Lower Surface Points ====//
-      xl = xu;
-      zl = - zu;
-      lower_curve.load_pnt( i, vec3d(xl, 0.0, zl) );
-    }
-
-  upper_curve.load_pnt(0, vec3d(0.0, 0.0, 0.0) );
-  upper_curve.load_pnt(half_pnts, vec3d(1.0, 0.0, 0.0) );
-  lower_curve.load_pnt(0, vec3d(0.0, 0.0, 0.0) );
-  lower_curve.load_pnt(half_pnts, vec3d(1.0, 0.0, 0.0) );
-
-  upper_curve.comp_tans();
-  lower_curve.comp_tans();
-
-}
-
-//===== Run Six Series Code =====//
-void Af::load_6_series_curves()
-{
-  int i;
-
-  //==== Run Six Series Fortran Generation Code ====//
-  float cli = (float)ideal_cl();
-  float ta = (float)a();
-  float toc = (float)thickness();
-	sixseries_( &sixser, &toc, &cli, &ta );
-
-  int num_pnts_upper = sixpnts_.nmu;
-  int num_pnts_lower = sixpnts_.nml;
-
-  upper_curve.init(num_pnts_upper);
-  for (i = 0 ; i < num_pnts_upper ; i++)
-    {
-      float x = sixpnts_.xxu[i];
-      float z = sixpnts_.yyu[i];
-      upper_curve.load_pnt(  i, vec3d(x, 0.0, z));
-    }
-
-  lower_curve.init(num_pnts_lower);
-  for (i = 0 ; i < num_pnts_lower ; i++)
-    {
-      float x = sixpnts_.xxl[i];
-      float z = sixpnts_.yyl[i];
-      lower_curve.load_pnt(  i, vec3d(x, 0.0, z));
-    }
-
-  //==== Close Trailing Edge - Set Last Points ====//
-  vec3d last_pnt = upper_curve.get_pnt(num_pnts_upper-1) +
-                   lower_curve.get_pnt(num_pnts_lower-1);
-  upper_curve.load_pnt(num_pnts_upper-1, last_pnt*0.5);
-  lower_curve.load_pnt(num_pnts_lower-1, last_pnt*0.5);
-
-
-  upper_curve.comp_tans();
-  lower_curve.comp_tans();
-
-  vec3d leading_edge_tan = vec3d(0.0, 0.0, 1.0);
-
-  float tan_mag = (float)upper_curve.get_tan(0).mag();
-  upper_curve.load_tan( 0, leading_edge_tan*tan_mag);
-
-  tan_mag = -(float)(lower_curve.get_tan(0).mag());
-  lower_curve.load_tan( 0, leading_edge_tan*tan_mag);
-
-}
-
-//===== End-Cap  =====//
-vec3d Af::get_end_cap(int index)
-{
-  int mirror = num_pnts-1-index;
-  vec3d new_pnt = (pnts[index] + pnts[mirror])*0.5;
-  
-  return(new_pnt);
-}
-
-//===== Rounded End-Cap  =====//
-vec3d Af::get_rounded_end_cap(int index)
-{
-	//==== BiConvex ====//
-	int half_pnts = num_pnts/2;
-
-<<<<<<< HEAD
-=======
-	//if ( index == 0 || index == num_pnts-1 )
-	//	return vec3d( 1.0, 0.0, 0.0 );
-	//else if ( index == half_pnts )
-	//	return vec3d( 0.0, 0.0, 0.0 );
-
->>>>>>> 65ea260e
-	int mirror = num_pnts-1-index;
-	vec3d new_pnt = (pnts[index] + pnts[mirror])*0.5;
-
-	//double x = new_pnt[0];
-	//double yu = 2.0*thickness()*x*(1.0 - x);
-
-	double yu = dist( pnts[index], pnts[mirror] )*0.5;
-
-	new_pnt[1] = yu;
-
-	return new_pnt;
-}
-
-//===== Invert Airfoil =====//
-void Af::invert_airfoil()
-{
-  int i;
-  array <double> z;
-  z.init(num_pnts);
-
-  //===== Switch Upper and Lower Z values =====
-  for ( i = 0; i < num_pnts; i++)
-  {
-    z[i] = pnts[i].z();
-  }
-
-  for (i = 0; i < num_pnts; i++)
-  {
-    pnts[num_pnts-1-i].set_z( -z[i] ); 
-  }
-}
-
-void Af::draw()
-{
-	//==== Scale To Fit Better In Wide Window ====//
-	glScaled( 1.7, 1.7, 1.0 );
-
-	int i;
-	//==== Draw Grid ====//
-	float gridSize = 0.1f;
-
-	glLineWidth(1.0);
-	glColor3f(0.8f, 0.8f, 0.8f);
-	glBegin( GL_LINES );
-	for ( i = 0 ; i < 41 ; i++ )
-	{
-		if ( i == 20 )
-			glColor3f(0.8f, 0.8f, 0.8f);
-		else
-			glColor3f(0.9f, 0.9f, 0.9f);
-
-		glVertex2f( gridSize*(float)i - 20.0f*gridSize, -20.0f*gridSize );
-		glVertex2f( gridSize*(float)i - 20.0f*gridSize,  20.0f*gridSize );
-		glVertex2f( -20.0f*gridSize, gridSize*(float)i - 20.0f*gridSize );
-		glVertex2f(  20.0f*gridSize, gridSize*(float)i - 20.0f*gridSize );
-	}
-	glEnd();
-
-	glPushMatrix();
-
-	glColor3f(1.0, 0.0, 0.0);
-	glBegin( GL_LINE_STRIP );
-    for (  i = 0 ; i < num_pnts ; i++)
-    {
-		glVertex2d( pnts[i].x() - 0.5, pnts[i].z() );
-	}
-	glEnd();
-
-	glPopMatrix();
-}
-
-
-void Af::init_script(Stringc s)
-{
-	char str[255];
-
-	sprintf(str, "%s camber", s());
-	get_camber()->set_script(Stringc(str), 0);
-
-	sprintf(str, "%s camberloc", s());
-	get_camber_loc()->set_script(Stringc(str), 0);
-	
-	sprintf(str, "%s thick", s());
-	get_thickness()->set_script(Stringc(str), 0);
-	
-	sprintf(str, "%s thickloc", s());
-	get_thickness_loc()->set_script(Stringc(str), 0);
-	
-	sprintf(str, "%s idealcl", s());
-	get_ideal_cl()->set_script(Stringc(str), 0);
-	
-	sprintf(str, "%s a", s());
-	get_a()->set_script(Stringc(str), 0);
-}
-
-void Af::sterilize_parms()
-{
-	camber.clear_dev_list();
-	camber_loc.clear_dev_list();
-	thickness.clear_dev_list();
-	thickness_loc.clear_dev_list();
-	radius_le.clear_dev_list();
-	radius_te.clear_dev_list();
-	delta_y_le.clear_dev_list();
-	a.clear_dev_list();
-	ideal_cl.clear_dev_list();
-	slat_chord.clear_dev_list();
-	slat_angle.clear_dev_list();
-	flap_chord.clear_dev_list();
-	flap_angle.clear_dev_list();
-}
-
+//
+// This file is released under the terms of the NASA Open Source Agreement (NOSA)
+// version 1.3 as detailed in the LICENSE file which accompanies this software.
+//
+
+//******************************************************************************
+//    
+//   Airfoil Class II
+//  
+// 
+//   J.R. Gloudemans - 8/2/93
+//   Sterling Software
+//
+//******************************************************************************
+
+#include <math.h>
+
+#include "af.h"
+#include "defines.h"
+#include "aircraft.h"
+
+//===== Constructor  =====//
+Af::Af(Geom* geom_ptr_in)
+{
+  geom_ptr = geom_ptr_in;
+
+  //==== Defaults ====//
+  type = NACA_4_SERIES;
+  num_pnts = 23;
+
+  curve_loaded_flag = FALSE;
+  inverted_flag = FALSE;
+
+  camber.initialize(geom_ptr, AF_UPDATE_GROUP, "Camber",  0.0);
+  camber.set_lower_upper(0.0, 0.5);
+
+  camber_loc.initialize(geom_ptr, AF_UPDATE_GROUP, "Camber_Loc",  0.5);
+  camber_loc.set_lower_upper(0.01, 0.99);
+
+  thickness.initialize(geom_ptr, AF_UPDATE_GROUP, "Thickness",  0.10);
+  thickness.set_lower_upper(0.001, 0.5);
+  thickness_loc.deactivate();
+
+  thickness_loc.initialize(geom_ptr, AF_UPDATE_GROUP, "Thickness_Loc",  0.3);
+  thickness_loc.set_lower_upper(0.01, 0.99);
+
+  radius_le.initialize(geom_ptr, AF_UPDATE_GROUP, "Radius_Leading_Edge",  0.01);
+  radius_le.set_lower_upper(0.0, 1000000.0);
+  radius_le.deactivate();
+
+  radius_te.initialize(geom_ptr, AF_UPDATE_GROUP, "Radius_Trailing_Edge",  0.0);
+  radius_te.set_lower_upper(0.0, 1000000.0);
+  radius_te.deactivate();
+
+  delta_y_le.initialize(geom_ptr, AF_UPDATE_GROUP, "Delta_Y_Leading_Edge",  0.01);
+  delta_y_le.set_lower_upper(0.0, 1000000.0);
+
+  ideal_cl.initialize(geom_ptr, AF_UPDATE_GROUP, "Ideal Cl",  0.0);
+  ideal_cl.set_lower_upper(0.0, 1.0);
+  ideal_cl.deactivate();
+
+  a.initialize(geom_ptr, AF_UPDATE_GROUP, "A",  0.0);
+  a.set_lower_upper(0.0, 1.0);
+  a.deactivate();
+
+  sixser = 63;
+
+  slat_flag = FALSE;
+  slat_shear_flag = FALSE;
+  slat_chord.initialize( geom_ptr, AF_UPDATE_GROUP, "Slat_Chord",  0.25 );
+  slat_chord.set_lower_upper(0.0, 1.0);
+  slat_angle.initialize( geom_ptr, AF_UPDATE_GROUP, "Slat_Angle",  10.0 );
+  slat_angle.set_lower_upper(-45.0, 45.0);
+
+  flap_flag = FALSE;
+  flap_shear_flag = FALSE;
+  flap_chord.initialize( geom_ptr, AF_UPDATE_GROUP, "Flap_Chord",  0.25 );
+  flap_chord.set_lower_upper(0.0, 1.0);
+  flap_angle.initialize( geom_ptr, AF_UPDATE_GROUP, "Flap_Angle",  10.0 );
+  flap_angle.set_lower_upper(-45.0, 45.0);
+
+  load_name(); 
+  generate_airfoil();
+
+}
+
+//===== Destructor  =====//
+Af::~Af()
+{
+}
+
+//===== Copy  =====//
+Af& Af::operator=(const Af& iaf) //jrg - look at this...
+{
+  type = iaf.type;
+  curve_loaded_flag = iaf.curve_loaded_flag;
+  inverted_flag = iaf.inverted_flag;
+
+  camber = iaf.camber;
+  camber_loc = iaf.camber_loc;
+  thickness = iaf.thickness;
+  thickness_loc = iaf.thickness_loc;
+  radius_le = iaf.radius_le;
+  radius_te = iaf.radius_te;
+  delta_y_le = iaf.delta_y_le;
+  a = iaf.a;
+  ideal_cl = iaf.ideal_cl;
+
+  sixser = iaf.sixser;
+  name = iaf.name;
+
+  num_pnts = iaf.num_pnts;
+
+  orig_af_thickness = iaf.orig_af_thickness;
+  radius_le_correction_factor = iaf.radius_le_correction_factor;
+  radius_te_correction_factor = iaf.radius_te_correction_factor;
+
+  upper_curve = iaf.upper_curve;
+  lower_curve = iaf.lower_curve;
+
+  slat_flag = iaf.slat_flag;
+  slat_shear_flag = iaf.slat_shear_flag;
+  slat_chord = iaf.slat_chord;
+  slat_angle = iaf.slat_angle;
+
+  flap_flag = iaf.flap_flag;
+  flap_shear_flag = iaf.flap_shear_flag;
+  flap_chord = iaf.flap_chord;
+  flap_angle = iaf.flap_angle;
+
+	set_geom(geom_ptr );
+
+	load_name(); 
+	generate_airfoil();
+
+	return *this; 
+}
+
+vector< Parm* > Af::GetLinkableParms()
+{
+	vector< Parm* > pVec;
+	pVec.push_back( get_camber() );
+	pVec.push_back( get_camber_loc() );
+	pVec.push_back( get_thickness() );
+	pVec.push_back( get_thickness_loc() );
+	pVec.push_back( get_ideal_cl() );
+	pVec.push_back( get_a() );
+	pVec.push_back( get_leading_edge_radius() );
+	pVec.push_back( get_trailing_edge_radius() );
+	pVec.push_back( get_slat_chord() );
+	pVec.push_back( get_slat_angle() );
+	pVec.push_back( get_flap_chord() );
+	pVec.push_back( get_flap_angle() );
+
+	return pVec;
+}
+
+void Af::set_geom(Geom * gPtr )
+{
+	geom_ptr = gPtr;
+	camber.set_geom( geom_ptr );
+	camber_loc.set_geom( geom_ptr );
+	thickness.set_geom( geom_ptr );
+	thickness_loc.set_geom( geom_ptr );
+	radius_le.set_geom( geom_ptr );
+	radius_te.set_geom( geom_ptr );
+	delta_y_le.set_geom( geom_ptr );
+	ideal_cl.set_geom( geom_ptr );
+	a.set_geom( geom_ptr );
+	slat_chord.set_geom( geom_ptr );
+	slat_angle.set_geom( geom_ptr );
+	flap_chord.set_geom( geom_ptr );
+	flap_angle.set_geom( geom_ptr );
+}
+
+void Af::write(xmlNodePtr node)
+{
+  int i;
+
+  xmlAddIntNode( node, "Type", type);
+  xmlAddIntNode( node, "Inverted_Flag", inverted_flag);
+
+  xmlAddDoubleNode( node, "Camber", camber() );
+  xmlAddDoubleNode( node, "Camber_Loc", camber_loc() );
+  xmlAddDoubleNode( node, "Thickness",  thickness() );
+  xmlAddDoubleNode( node, "Thickness_Loc",  thickness_loc() );
+
+  xmlAddDoubleNode( node, "Radius_Le",  radius_le() );
+  xmlAddDoubleNode( node, "Radius_Te",  radius_te() );
+
+  xmlAddIntNode( node, "Six_Series",  sixser );
+  xmlAddDoubleNode( node, "Ideal_Cl",  ideal_cl() );
+  xmlAddDoubleNode( node, "A",  a() );
+
+  if ( type == AIRFOIL_FILE )
+  {
+    xmlAddStringNode( node, "Name",  name() );
+    xmlAddDoubleNode( node, "Original_AF_Thickness",  orig_af_thickness );
+    xmlAddDoubleNode( node, "Radius_LE_Correction_Factor",  radius_le_correction_factor );
+    xmlAddDoubleNode( node, "Radius_TE_Correction_Factor",  radius_te_correction_factor );
+
+    vec3d pnt;
+    Stringc upstr;
+    char numstr[255];
+    for (  i = 0 ; i < upper_curve.get_num_pnts() ; i++)
+    {
+      pnt = upper_curve.get_pnt(i);
+      sprintf( numstr, "%lf, %lf,", pnt.x(), pnt.z() );
+      upstr.concatenate(numstr);
+    }
+    upstr.concatenate("\0");
+
+    xmlAddStringNode( node, "Upper_Pnts", upstr );
+
+   Stringc lowstr;
+    for (  i = 0 ; i < lower_curve.get_num_pnts() ; i++)
+    {
+      pnt = lower_curve.get_pnt(i);
+      sprintf( numstr, "%lf, %lf,", pnt.x(), pnt.z() );
+      lowstr.concatenate(numstr);
+    }
+    lowstr.concatenate("\0");
+
+    xmlAddStringNode( node, "Lower_Pnts", lowstr );
+  }
+
+  xmlAddIntNode( node, "Slat_Flag",  slat_flag );
+  xmlAddIntNode( node, "Slat_Shear_Flag",  slat_shear_flag );
+  xmlAddDoubleNode( node, "Slat_Chord",  slat_chord() );
+  xmlAddDoubleNode( node, "Slat_Angle",  slat_angle() );
+
+  xmlAddIntNode( node, "Flap_Flag",  flap_flag );
+  xmlAddIntNode( node, "Flap_Shear_Flag",  flap_shear_flag );
+  xmlAddDoubleNode( node, "Flap_Chord",  flap_chord() );
+  xmlAddDoubleNode( node, "Flap_Angle",  flap_angle() );
+
+}
+
+void Af::read(xmlNodePtr node)
+{
+  int i;
+
+  int temp_type = xmlFindInt( node, "Type", 0 );
+  inverted_flag = xmlFindInt( node, "Inverted_Flag", inverted_flag );
+
+  camber        = xmlFindDouble( node, "Camber", camber() );
+  camber_loc    = xmlFindDouble( node, "Camber_Loc", camber_loc() );
+  thickness     = xmlFindDouble( node, "Thickness", thickness() );
+  thickness_loc = xmlFindDouble( node, "Thickness_Loc", thickness_loc() );
+
+  radius_le    = xmlFindDouble( node, "Radius_Le", radius_le() );
+  radius_te    = xmlFindDouble( node, "Radius_Te", radius_te() );
+
+  sixser = xmlFindInt( node, "Six_Series", sixser );
+  ideal_cl = xmlFindDouble( node, "Ideal_Cl", ideal_cl() );
+  a = xmlFindDouble( node, "A", a() );
+
+  slat_flag = xmlFindInt( node, "Slat_Flag", slat_flag );
+  slat_shear_flag = xmlFindInt( node, "Slat_Shear_Flag", slat_shear_flag );
+  slat_chord = xmlFindDouble( node, "Slat_Chord", slat_chord() );
+  slat_angle = xmlFindDouble( node, "Slat_Angle", slat_angle() );
+
+  flap_flag = xmlFindInt( node, "Flap_Flag", flap_flag );
+  flap_shear_flag = xmlFindInt( node, "Flap_Shear_Flag", flap_shear_flag );
+  flap_chord = xmlFindDouble( node, "Flap_Chord", flap_chord() );
+  flap_angle = xmlFindDouble( node, "Flap_Angle", flap_angle() );
+
+  if ( temp_type == AIRFOIL_FILE )
+  {
+    vec3d pnt;
+    name = xmlFindString( node, "Name", name );
+    orig_af_thickness = (float)xmlFindDouble( node, "Original_AF_Thickness", orig_af_thickness );
+    radius_le_correction_factor = (float)xmlFindDouble( node, "Radius_LE_Correction_Factor", radius_le_correction_factor );
+    radius_te_correction_factor = (float)xmlFindDouble( node, "Radius_TE_Correction_Factor", radius_te_correction_factor );
+
+    xmlNodePtr upp_node = xmlGetNode( node, "Upper_Pnts", 0 );
+
+    if ( upp_node )
+    {
+      int num_arr =  xmlGetNumArray( upp_node, ',' );
+      double* arr = (double*)malloc( num_arr*sizeof(double) );
+      xmlExtractDoubleArray( upp_node, ',', arr, num_arr );
+
+      int num_upper = num_arr/2;
+
+      upper_curve.init(num_upper);
+      for ( i = 0 ; i < num_arr ; i+=2)
+      {
+        pnt = vec3d(arr[i], 0.0, arr[i+1]);
+        upper_curve.load_pnt( i/2, pnt );
+      }
+      free(arr);
+    }
+    xmlNodePtr low_node = xmlGetNode( node, "Lower_Pnts", 0 );
+
+    if ( low_node )
+    {
+      int num_arr =  xmlGetNumArray( low_node, ',' );
+      double* arr = (double*)malloc( num_arr*sizeof(double) );
+      xmlExtractDoubleArray( low_node, ',', arr, num_arr );
+
+      int num_lower = num_arr/2;
+
+      lower_curve.init(num_lower);
+      for ( i = 0 ; i < num_arr ; i+=2)
+      {
+        pnt = vec3d(arr[i], 0.0, arr[i+1]);
+        lower_curve.load_pnt( i/2, pnt );
+      }
+      free(arr);
+    }
+  }
+
+  set_type(temp_type);
+}
+
+//==== Write Airfoil File ====//
+void Af::write(FILE* file_id)
+{
+  int i;
+  vec3d pnt;
+
+  // Shahab Hasan - 11/30/95 - Eliminated backslashes from following printf.
+  // fprintf(file_id, "\/\/**** AIRFOIL ****\/\/\n");
+  fprintf(file_id, "//**** AIRFOIL ****//\n");
+  fprintf(file_id, "%d				Airfoil Type\n",type);
+  fprintf(file_id, "%d				Inverted Flag\n",inverted_flag);
+  fprintf(file_id, "%f			Airfoil Camber\n",camber());
+  fprintf(file_id, "%f			Camber Loc\n",camber_loc());
+  fprintf(file_id, "%f			Thickness\n",thickness());
+  fprintf(file_id, "%f			Thickness_Loc\n",thickness_loc());
+
+  fprintf(file_id, "%f			Radius_Le\n",radius_le());
+  fprintf(file_id, "%f			Radius_Te\n",radius_te());
+
+  if ( type == NACA_6_SERIES )
+  {
+  	fprintf(file_id, "%d				Six Series\n",sixser);
+    fprintf(file_id, "%f			  Ideal Cl\n",ideal_cl());
+    fprintf(file_id, "%f			  A\n",a());
+  }
+
+  if ( type == AIRFOIL_FILE )
+    {
+      fprintf(file_id, "%s			\n", name());
+      fprintf(file_id, "%f			Original AF Thickness\n", orig_af_thickness);
+      fprintf(file_id, "%f			Radius LE Correct Factor\n", radius_le_correction_factor);
+      fprintf(file_id, "%f			Radius TE Correct Factor\n", radius_te_correction_factor);
+      int num_upper = upper_curve.get_num_pnts();
+      fprintf(file_id, "%d				Num_Pnts_Upper\n",num_upper);
+      for (  i = 0 ; i < num_upper ; i++)
+         {
+           pnt = upper_curve.get_pnt(i);
+           fprintf(file_id, "%f  %f    ", pnt.x(), pnt.z());
+           if ((i+1)%5 == 0)
+             fprintf(file_id, "\n");
+         }
+       if ( i%5 != 0)
+         fprintf(file_id, "\n");
+      int num_lower = lower_curve.get_num_pnts();
+      fprintf(file_id, "%d				Num_Pnts_Lower\n",num_lower);
+      for ( i = 0 ; i < num_lower ; i++)
+         {
+           pnt = lower_curve.get_pnt(i);
+           fprintf(file_id, "%f  %f    ", pnt.x(), pnt.z());
+           if ((i+1)%5 == 0)
+             fprintf(file_id, "\n");
+         }
+       if ( i%5 != 0)
+         fprintf(file_id, "\n");
+    }
+}
+
+//==== Write Airfoil Points to Aero File ====//
+void Af::write_aero_points(FILE* file_id)
+{
+  load_curves();
+
+//   double sign = 1.0;
+//   if (inverted_flag == TRUE)
+//     sign = -1.0;
+
+  int num_upper = upper_curve.get_num_pnts();
+  int num_lower = lower_curve.get_num_pnts();
+
+  //==== Write Upper Points =====
+  fprintf(file_id, "%d			Number of Upper Surface Points\n",num_upper);
+
+  if (inverted_flag == TRUE)
+  {
+    for (int i = 0; i < num_lower; i++)
+    {
+      vec3d pnt = lower_curve.get_pnt(i);
+      fprintf(file_id, "%f  %f\n", pnt.x(), -pnt.z());
+    }
+  }
+  else
+  {
+    for (int i = 0; i < num_upper; i++)
+    {
+      vec3d pnt = upper_curve.get_pnt(i);
+      fprintf(file_id, "%f  %f\n", pnt.x(), pnt.z());
+    }
+  }
+
+  //===== Write Lower Points =====
+  fprintf(file_id, "%d			Number of Lower Surface Points\n",num_lower);
+
+  if (inverted_flag == TRUE)
+  {
+    for (int i = 0; i < num_upper; i++)
+    {
+      vec3d pnt = upper_curve.get_pnt(i);
+      fprintf(file_id, "%f  %f\n", pnt.x(), -pnt.z());
+    }
+  }
+  else
+  {
+    for (int i = 0; i < num_lower; i++)
+    {
+      vec3d pnt = lower_curve.get_pnt(i);
+      fprintf(file_id, "%f  %f\n", pnt.x(), pnt.z());
+    }
+  }
+}
+
+//==== Read Airfoil File ====//
+void Af::read(FILE* file_id)
+{
+  int i;
+  Stringc line;
+  char buff[255];
+  int temp_type;
+  int version = geom_ptr->get_aircraft_ptr()->get_version();
+
+  fgets(buff, 80, file_id);
+  fgets(buff, 80, file_id);  line = buff;
+
+  if (line.search_for_substring("Num") >= 0)
+    {
+      sscanf(buff, "%d", &num_pnts);
+      if (version >= 5) 
+      {
+        fscanf(file_id, "%d", &inverted_flag);
+        fgets(buff, 80, file_id);
+      }
+      camber.read(file_id);
+      camber_loc.read(file_id);
+      thickness.read(file_id);
+      temp_type = NACA_4_SERIES;
+    }
+  else
+    {
+      sscanf(buff, "%d", &temp_type);
+      if (version >= 5)
+      {
+        fscanf(file_id, "%d", &inverted_flag);
+        fgets(buff, 80, file_id);
+      }
+      camber.read(file_id);
+      camber_loc.read(file_id);
+      thickness.read(file_id);
+      thickness_loc.read(file_id);
+      radius_le.read(file_id);
+      radius_te.read(file_id);
+
+      if ( temp_type ==  NACA_6_SERIES )
+      {
+        fscanf( file_id, "%d", &sixser );
+        fgets(buff, 80, file_id);
+        ideal_cl.read(file_id);
+        a.read(file_id);
+      }
+
+      if ( temp_type == AIRFOIL_FILE )
+        {
+          fgets(buff, 80, file_id);
+          name = buff;
+          name.remove_trailing_blanks();
+          name.remove_all_substrings('\n');
+
+          vec3d pnt;
+          float x, z;
+          int num_upper, num_lower;
+
+          fscanf(file_id, "%f",&orig_af_thickness);		fgets(buff, 80, file_id);
+          fscanf(file_id, "%f",&radius_le_correction_factor);	fgets(buff, 80, file_id);
+          fscanf(file_id, "%f",&radius_te_correction_factor);	fgets(buff, 80, file_id);
+          fscanf(file_id, "%d",&num_upper); 			fgets(buff, 80, file_id);
+          upper_curve.init(num_upper);
+          for ( i = 0 ; i < num_upper ; i++)
+            {
+              fscanf(file_id, "%f  %f",&x, &z);
+              pnt = vec3d(x, 0.0, z);
+              upper_curve.load_pnt( i, pnt );
+            }
+          fgets(buff, 80, file_id);
+          fscanf(file_id, "%d",&num_lower); 			fgets(buff, 80, file_id);
+          lower_curve.init(num_lower);
+          for (  i = 0 ; i < num_lower ; i++)
+            {
+              fscanf(file_id, "%f  %f",&x, &z);
+              pnt = vec3d(x, 0.0, z);
+              lower_curve.load_pnt( i, pnt );
+            }
+          fgets(buff, 80, file_id);
+        }
+     }
+  set_type(temp_type);
+}
+
+//===== Generate Airfoil =====//
+void Af::generate_airfoil()
+{
+  switch(type)
+    {
+      case NACA_4_SERIES:
+        generate_4_series();
+        break;
+
+      case BICONVEX:
+        generate_biconvex();
+        break;
+
+      case WEDGE:
+        generate_wedge();
+        break;
+
+      case AIRFOIL_FILE:
+        generate_from_file_curve();
+        break;
+
+      case NACA_6_SERIES:
+			  load_6_series_curves();
+        generate_6_series();
+				break;
+      
+    }
+
+  radius_le = compute_leading_edge_radius();
+  curve_loaded_flag = FALSE;
+
+  if (inverted_flag)
+    invert_airfoil();
+
+  add_slat_flap();
+
+
+}
+
+void Af::add_slat_flap()
+{
+	if ( slat_flag )
+	{
+		for ( int i = 0 ; i < pnts.dimension() ; i++ )
+		{
+			if ( pnts[i].x() < slat_chord() )
+			{
+				if ( slat_shear_flag )
+				{
+					double x = slat_chord() - pnts[i].x();
+					double del_z = x*tan( slat_angle()*DEG_2_RAD );
+					pnts[i].set_z( pnts[i].z() + del_z );
+				}
+				else
+				{
+					double r = slat_chord() - pnts[i].x();
+					double del_x = r - r*cos( slat_angle()*DEG_2_RAD );
+					double del_z = r*sin( slat_angle()*DEG_2_RAD );
+					pnts[i].set_x( pnts[i].x() + del_x );
+					pnts[i].set_z( pnts[i].z() + del_z );
+				}
+			}
+		}
+	}
+	if ( flap_flag )
+	{
+		for ( int i = 0 ; i < pnts.dimension() ; i++ )
+		{
+			if ( pnts[i].x() > (1.0 - flap_chord()) )
+			{
+				if ( flap_shear_flag )
+				{
+					double x = pnts[i].x() - (1.0 - flap_chord() );
+					double del_z = x*tan( flap_angle()*DEG_2_RAD );
+					pnts[i].set_z( pnts[i].z() + del_z );
+				}
+				else
+				{
+					double r = pnts[i].x() - (1.0 - flap_chord() );
+					double del_x = r*cos( flap_angle()*DEG_2_RAD ) - r;
+					double del_z = r*sin( flap_angle()*DEG_2_RAD );
+					pnts[i].set_x( pnts[i].x() + del_x );
+					pnts[i].set_z( pnts[i].z() + del_z );
+
+				}
+			}
+		}
+	}
+}
+
+//===== Generate 4_Series Airfoil =====//
+void Af::generate_4_series()
+{
+  int half_pnts;
+  float x, xu, zu, zt, xl, zl, zc, theta;
+ 
+  //==== Initialize Array For Points ====//
+  int npnts = num_pnts;
+  pnts.init(npnts);
+
+  //==== Generate Airfoil ====//
+  half_pnts = npnts/2;
+
+  for ( int i = 1 ; i < half_pnts ; i++)
+    {
+      //==== COS**2 Distribution of Points ====//
+//      x = 0.5*(1.0 - cos( (float)i/(float)half_pnts*M_PI ));
+//      x = x*x;
+            
+      //==== More Evenly Spaced Distribution of Points -DJK ====//
+      x = (float)i / (float)half_pnts;
+      x = x*sqrt(x);
+
+      //==== Compute Camber Line and Thickness ====//
+      compute_zc_zt_theta( x, zc, zt, theta);
+
+      //==== Compute Upper Surface Points ====//
+      xu = x  - zt*sin(theta); 
+      zu = zc + zt*cos(theta);
+      pnts[half_pnts-i] = vec3d(xu, 0.0, zu);
+
+      //==== Compute Lower Surface Points ====//
+      xl = x  + zt*sin(theta);
+      zl = zc - zt*cos(theta);
+      pnts[half_pnts+i] = vec3d(xl, 0.0, zl);
+    }
+
+  pnts[0]          = vec3d(1.0, 0.0, 0.0);
+  pnts[npnts-1]    = vec3d(1.0, 0.0, 0.0);
+  pnts[half_pnts]  = vec3d(0.0, 0.0, 0.0);
+
+  
+}
+
+//===== Generate Biconvex Airfoil =====//
+void Af::generate_biconvex()
+{
+  int half_pnts;
+  double x, xu, zu, xl, zl;
+ 
+  //==== Initialize Array For Points ====//
+  int npnts = num_pnts;
+  pnts.init(npnts);
+
+  half_pnts = npnts/2;
+  for ( int i = 1 ; i < half_pnts ; i++)
+    {
+      //==== COS**2 Distribution of Points ====//
+      x = (float)i/(float)half_pnts;
+      //==== Compute Upper Surface Points ====//
+      xu = x;
+      zu = 2.0*thickness()*x*(1.0 - x);
+      pnts[half_pnts-i] = vec3d(xu, 0.0, zu);
+
+      //==== Compute Lower Surface Points ====//
+      xl = xu;
+      zl = - zu;
+      pnts[half_pnts+i] = vec3d(xl, 0.0, zl);
+    }
+
+  pnts[0]         = vec3d(1.0, 0.0, 0.0);
+  pnts[npnts-1]   = vec3d(1.0, 0.0, 0.0);
+  pnts[half_pnts] = vec3d(0.0, 0.0, 0.0);
+
+  
+}
+
+//===== Generate Wedge Airfoil =====//
+void Af::generate_wedge()
+{
+  int i;
+  int half_pnts, apex;
+  double x, xu, zu, xl, zl, a, b;
+ 
+  //==== Initialize Array For Points ====//
+  int npnts = num_pnts;
+  pnts.init(npnts);
+
+  half_pnts = npnts/2;
+  apex = (int)( (float)half_pnts*thickness_loc()) + 1;
+  if ( half_pnts == apex )
+    apex--;
+
+  //==== Compute Front Side Points ====//
+  for ( i = 1 ; i < apex ; i++)
+    {
+      //==== Linear Distribution of Points ====//
+      x = (float)i / (float)apex * thickness_loc();
+
+      //==== Compute Upper Surface Points ====//
+      a = 0.5*thickness()/thickness_loc();
+      xu = x;
+      zu = a*xu;
+      pnts[half_pnts-i] = vec3d(xu, 0.0, zu);
+
+      //==== Compute Lower Surface Points ====//
+      xl = xu;
+      zl = - zu;
+      pnts[half_pnts+i] = vec3d(xl, 0.0, zl);
+    }
+
+  //==== Compute Back Side Points ====//
+  for ( i = apex ; i < half_pnts ; i++)
+    {
+      //==== Linear Distribution of Points ====//
+      x = (float) (i - apex) / (float) (half_pnts - apex) * (1.0 - thickness_loc()) + thickness_loc();
+
+      //==== Compute Upper Surface Points ====//
+      a = -0.5*thickness()/(1.0 - thickness_loc());
+      b = -a;
+      xu = x;
+      zu = a*xu + b;
+      pnts[half_pnts-i] = vec3d(xu, 0.0, zu);
+
+      //==== Compute Lower Surface Points ====//
+      xl = xu;
+      zl = - zu;
+      pnts[half_pnts+i] = vec3d(xl, 0.0, zl);
+    }
+
+  pnts[0]          = vec3d(1.0, 0.0, 0.0);
+  pnts[npnts-1]    = vec3d(1.0, 0.0, 0.0);
+  pnts[half_pnts]  = vec3d(0.0, 0.0, 0.0);
+  
+}
+//===== Generate From File Curve =====//
+void Af::generate_6_series()
+{
+  int i;
+  float u;
+
+  //==== Initialize Array For Points ====//
+  int npnts = num_pnts;
+  pnts.init(npnts);
+
+  //==== Generate Airfoil ====//
+  int half_pnts = npnts/2;
+
+  for (  i = 0 ; i < half_pnts+1 ; i++)
+    {
+      //==== X*X Distribution of Points ====//
+      u = (float)i / (float)half_pnts;
+      u = u*sqrt(u);
+
+      //==== More Evenly Spaced Distribution of Points -DJK ====//
+      u = (float)i / (float)half_pnts;
+      u = u*sqrt(u);
+
+      //==== Compute Upper Surface Points ====//
+      pnts[half_pnts-i] = upper_curve.comp_pnt_per_length(u);
+
+      //==== Compute Lower Surface Points ====//
+      pnts[half_pnts+i] = lower_curve.comp_pnt_per_length(u);
+    }
+  pnts[0]          = vec3d(1.0, 0.0, 0.0);
+  pnts[npnts-1]    = vec3d(1.0, 0.0, 0.0);
+  pnts[half_pnts]  = vec3d(0.0, 0.0, 0.0);
+
+}
+
+//===== Compute Radius of Leading Edge to Chord =====//
+float Af::compute_leading_edge_radius()
+{
+
+  //-----------------------------------------------------------------------------
+  // Shahab Hasan - 11/30/95 - Introduced a local variable "answer" to be used
+  //                           in the switch statement instead of multiple
+  //                           returns.  "answer" is then returned at the and
+  //                           of the function.  This elimates compiler warnings.
+  //-----------------------------------------------------------------------------
+  float	answer;
+
+  switch(type)
+    {
+      case NACA_4_SERIES:
+        answer = (float)(1.1019*thickness()*thickness());
+        break;
+
+      case BICONVEX:
+        answer = 0.0;
+        break;
+
+      case WEDGE:
+        answer = 0.0;
+        break;
+
+      case AIRFOIL_FILE:
+        answer = compute_radius_le_af_curves()*radius_le_correction_factor;
+        break;
+
+      case NACA_6_SERIES:
+        answer = (float)(1.1019*thickness()*thickness());
+//        answer = compute_radius_le_af_curves()*radius_le_correction_factor;
+        break;
+    }
+
+  return answer;
+
+}
+
+//===== Get Delta Y (actually Z) of Leading Edge: thickness@ 6%c - thickness@ .15%c =====//
+float Af::get_delta_y_le()
+{
+
+  //-----------------------------------------------------------------------------
+  // Shahab Hasan - 11/30/95 - Introduced a local variable "answer" to be used
+  //                           in the switch statement instead of multiple
+  //                           returns.  "answer" is then returned at the and
+  //                           of the function.  This elimates compiler warnings.
+  //-----------------------------------------------------------------------------
+  float	answer;
+
+  switch(type)
+    {
+      case NACA_4_SERIES:
+        float zt1,zt2,zc,theta;
+        compute_zc_zt_theta( 0.06f, zc, zt2, theta);
+        compute_zc_zt_theta( 0.0015f, zc, zt1, theta);
+        answer = 2.0f*(zt2 - zt1);
+        break;
+
+     case BICONVEX:
+        float thick1, thick2;
+        thick1 = (float)(4.0*thickness()*0.06*(1.0 - 0.06));
+        thick2 = (float)(4.0*thickness()*0.0015*(1.0 - 0.0015));
+        answer = thick1 - thick2;
+        break;
+
+      case WEDGE:
+        answer = (float)(thickness()/thickness_loc()*(0.06 - 0.0015));
+        break;
+
+      case AIRFOIL_FILE:
+        answer = (float)delta_y_le();
+        break;
+
+      case NACA_6_SERIES:
+        compute_zc_zt_theta( 0.06f, zc, zt2, theta);
+        compute_zc_zt_theta( 0.0015f, zc, zt1, theta);
+        answer = (float)(2.0*(zt2 - zt1));
+        break;
+
+    }
+
+  return answer;
+
+}
+
+//===== Compute Camber Line and Thickness: 4_Series Airfoil =====//
+void Af::compute_zc_zt_theta( float x, float& zc, float& zt, float& theta)
+{
+  double xx, xo, xoxo, zo;
+
+  xx = x*x;
+  zt = (float)( (thickness()/0.20)*
+       (0.2969*sqrt(x) - 0.1260*x - 0.3516*xx + 0.2843*x*xx - 0.1015*xx*xx));
+
+  if ( camber() <= 0.0 || camber_loc() <= 0.0 || camber_loc() >= 1.0 )
+    {
+      zc = 0.0;
+      theta = 0.0;
+    }
+  else
+    {
+      if ( x < camber_loc())
+        zc = (float)((camber()/(camber_loc()*camber_loc()))*(2.0*camber_loc()*x - xx));
+      else
+        zc = (float)((camber()/((1.0 - camber_loc())*(1.0 - camber_loc()))) *
+             ( 1.0 - 2.0*camber_loc() + 2.0*camber_loc()*x - xx));
+
+      xo = x + 0.00001;
+      xoxo = xo*xo;
+
+      if ( xo < camber_loc())
+        zo = (camber()/(camber_loc()*camber_loc()))*(2.0*camber_loc()*xo - xoxo);
+      else
+        zo = (camber()/((1.0 - camber_loc())*(1.0 - camber_loc()))) *
+             ( 1.0 - 2.0*camber_loc() + 2.0*camber_loc()*xo - xoxo);
+
+      theta = atan( ((float)zo - zc)/0.00001f );
+    }
+
+}
+
+//===== Load Airfoil Name =====//
+void Af::load_name()
+{
+  switch(type)
+    {
+      case NACA_4_SERIES:
+        load_name_4_series();
+        break;
+
+      case BICONVEX:
+        load_name_biconvex();
+        break;
+
+      case WEDGE:
+        load_name_wedge();
+        break;
+
+      case AIRFOIL_FILE:
+        break;
+
+      case NACA_6_SERIES:
+        load_name_6_series();
+        break;
+
+    }
+
+}
+
+//===== Load Name And Number of 4 Series =====//
+void Af::load_name_4_series()
+{
+  int icam     = int(camber()*100.0f + 0.5f);
+  int icam_loc = int(camber_loc()*10.0f + 0.5f);
+  int ithick   = int(thickness()*100.0f + 0.5f);
+
+  if (icam == 0) icam_loc = 0;
+ 
+  char str[255];
+  if (ithick < 10)
+    sprintf(str, "NACA %d%d0%d", icam, icam_loc, ithick);
+  else
+    sprintf(str, "NACA %d%d%d", icam, icam_loc, ithick);
+
+  name = str;
+  
+}
+
+//===== Load Name And Number of 4 Series =====//
+void Af::load_name_6_series()
+{
+  int ithick   = int(thickness()*100.0 + 0.5f);
+  int icl = int(ideal_cl()*10.0 + 0.5f);
+  int ia = int(a()*10.0 + 0.5f);
+
+  char str[255];
+
+  if ( sixser > 0 )
+  {
+    if (ithick < 10)
+      sprintf(str, "NACA %d%d0%d  a=0.%d", sixser, icl, ithick, ia);
+    else
+      sprintf(str, "NACA %d%d%d  a=0.%d", sixser, icl, ithick, ia);
+  }
+  else
+  {
+    if (ithick < 10)
+      sprintf(str, "NACA %dA%d0%d  a=0.%d", -sixser, icl, ithick, ia);
+    else
+      sprintf(str, "NACA %dA%d%d  a=0.%d", -sixser, icl, ithick, ia);
+  }
+  name = str;
+
+}
+
+//===== Load Name of Biconvex Airfoil =====//
+void Af::load_name_biconvex()
+{
+  int ithick   = int(thickness()*100.0 + 0.5f);
+ 
+  char str[255];
+
+  sprintf(str, "%d%% BICONVEX", ithick);
+
+  name = str;
+  
+}
+
+//===== Load Name of Wedge Airfoil =====//
+void Af::load_name_wedge()
+{
+  int ithick   = int(thickness()*100.0 + 0.5f);
+ 
+  char str[255];
+
+  sprintf(str, "%d%% WEDGE", ithick);
+
+  name = str;
+  
+}
+
+//===== Set Number of Points Per X-Sec =====//
+void Af::set_num_pnts(int num_pnts_in)
+{
+  if ( num_pnts_in != num_pnts )
+    {
+      num_pnts = num_pnts_in;
+      generate_airfoil();
+    }
+}
+
+//===== Set Type =====//
+void Af::set_type(int type_in)
+{
+//  if ( type == type_in ) return;
+
+  type = type_in;
+
+	//==== Turn Of Everything ====//
+	camber.deactivate();
+	camber_loc.deactivate();
+	thickness_loc.deactivate();
+	ideal_cl.deactivate();
+	a.deactivate();
+
+  switch(type)
+    {
+      case NACA_4_SERIES:
+  			camber.activate();
+  			camber_loc.activate();
+        break;
+
+      case BICONVEX:
+        break;
+
+      case WEDGE:
+        thickness_loc.activate();
+        break;
+
+      case AIRFOIL_FILE:
+        break;
+
+      case NACA_6_SERIES:      //jrg more...
+				ideal_cl.activate();
+				a.activate();
+        break;
+
+    }
+
+  generate_airfoil();
+  load_name();
+}
+
+//===== Set Six Series =====//
+void Af::set_sixser( int ser )
+{
+  sixser = ser;
+  generate_airfoil();
+  load_name();
+}
+
+//===== Read AF File =====//
+int Af::read_af_file( Stringc file_name )
+{
+  Stringc line;
+  char buff[255];
+  int thickness_read_flag = 0;
+  int radius_le_read_flag = 0;
+  int radius_te_read_flag = 0;
+  
+  /* --- Open file --- */
+  FILE* file_id = fopen(file_name, "r");
+
+  if (file_id == (FILE *)NULL) return(0);
+
+  fgets(buff, 255, file_id);  line = buff;
+
+	int ok = 0;
+	if (line.search_for_substring("AIRFOIL FILE") < 0)
+	{
+		ok = readSeligAirfoil( file_id );	
+
+		if ( ok )
+		{
+    		name = buff;
+    		name.remove_trailing_blanks();
+   			name.remove_all_substrings('\n');
+   			name.remove_all_substrings('\r');
+		}	
+		else
+		{
+			ok = readLednicerAirfoil( file_id );	
+		}
+
+	}
+	else
+	{
+		ok = readVspAirfoil( file_id, &thickness_read_flag, &radius_le_read_flag, &radius_te_read_flag );
+	}
+
+  fclose( file_id );
+
+  if ( !ok )
+	  return 0;
+
+  //==== Set Type and Deactivate Parameters ====//
+  set_type( AIRFOIL_FILE );
+
+  //==== Check if  Thickness was in File - Compute if not ====//
+  if ( !thickness_read_flag )
+    thickness = compute_thickness_af_curves();
+
+  //==== Set Base Thickness Value ====//
+  orig_af_thickness = (float)thickness();
+
+  //==== Check if  Radius LE was in File - Compute if not ====//
+  if ( !radius_le_read_flag )
+    {
+      radius_le = compute_radius_le_af_curves();
+      radius_le_correction_factor = 1.0;
+    }
+  else
+    {
+      radius_le_correction_factor = (float)(radius_le()/compute_radius_le_af_curves());
+    }
+
+  //==== Check if  Radius TE was in File - Compute if not ====//
+  if ( !radius_te_read_flag )
+    {
+      radius_te = 0.0;
+    }
+
+  upper_curve.comp_tans();
+  lower_curve.comp_tans();
+
+  vec3d leading_edge_tan = vec3d(0.0, 0.0, 1.0);
+
+  double tan_mag = upper_curve.get_tan(0).mag();
+  upper_curve.load_tan( 0, leading_edge_tan*tan_mag);
+
+  tan_mag = -(lower_curve.get_tan(0).mag());
+  lower_curve.load_tan( 0, leading_edge_tan*tan_mag);
+
+  generate_from_file_curve();
+
+  return(1);
+
+}
+
+int Af::readSeligAirfoil( FILE* file_id )
+{
+  int i;
+  Stringc line;
+  char buff[256];
+  float x, z;
+
+  vector< float > xvec;
+  vector< float > zvec;
+
+  int more_data_flag = 1;
+  while (more_data_flag)
+    {
+      more_data_flag = 0;
+      if ( fgets(buff, 255, file_id) )
+        {
+          more_data_flag = 1;
+          line = buff;
+        }
+			
+			if ( more_data_flag )
+			{
+				x = z = 100000.0;
+				sscanf(buff, "%f %f", &x, &z);
+				if ( x >= 0.0 && x <= 1.0 && z >= -1.0 && z <= 1.0 )
+				{
+					xvec.push_back( x );
+					zvec.push_back( z );
+				}
+				else
+				{
+					more_data_flag = 0;
+				}									
+			}
+		}
+
+	int totalPnts = xvec.size();
+
+	if ( totalPnts < 5 )
+		return 0;
+
+	//==== Find Leading Edge Index ====//
+	int leInd = 0;
+	float smallestX = 1.0e06;
+	for ( i = 0 ; i < totalPnts ; i++ )
+	{
+		if ( xvec[i] < smallestX )
+		{
+			smallestX = xvec[i];
+			leInd = i;
+		}
+	}
+	
+	//==== Not Enough Pnts ====//
+	int num_pnts_lower = totalPnts - leInd;
+	int num_pnts_upper = leInd + 1;
+
+
+	if ( num_pnts_lower < 3 || num_pnts_upper < 3 )
+		return 0;
+
+  upper_curve.init(num_pnts_upper);
+  lower_curve.init(num_pnts_lower);
+
+	//==== Load Em Up ====//
+	int vind = 0;
+	for ( i = leInd ; i >= 0 ; i-- )
+	{
+  	upper_curve.load_pnt(  vind, vec3d(xvec[i], 0.0, zvec[i]));
+		vind++;
+	}
+
+  vind = 0;
+	for ( i = leInd ; i < totalPnts ; i++ )
+	{
+  	lower_curve.load_pnt(  vind, vec3d(xvec[i], 0.0, zvec[i]));
+		vind++;
+	}
+  //==== Close Trailing Edge - Set Last Points ====//
+  vec3d last_pnt = upper_curve.get_pnt(num_pnts_upper-1) +
+                   lower_curve.get_pnt(num_pnts_lower-1);
+  upper_curve.load_pnt(num_pnts_upper-1, last_pnt*0.5);
+  lower_curve.load_pnt(num_pnts_lower-1, last_pnt*0.5);		
+
+	return 1;
+
+}
+
+int Af::readLednicerAirfoil( FILE* file_id )
+{
+	char buff[256];
+	float x, z;
+
+	rewind(file_id);
+
+	fgets(buff, 255, file_id);
+	fgets(buff, 255, file_id);
+	sscanf(buff, "%f %f", &x, &z);
+	int num_pnts_upper = (int)(x+0.5);
+	int num_pnts_lower = (int)(z+0.5);
+
+	fgets(buff, 255, file_id);
+
+	if ( num_pnts_upper < 3 || num_pnts_lower < 3 )
+		return 0;
+
+	upper_curve.init(num_pnts_upper);
+	lower_curve.init(num_pnts_lower);
+	fgets(buff, 255, file_id);
+
+	for ( int i = 0 ; i < num_pnts_upper ; i++ )
+	{
+		fgets(buff, 255, file_id);
+		sscanf(buff, "%f %f", &x, &z);
+		upper_curve.load_pnt(  i, vec3d(x, 0.0, z));
+	}
+	for ( int i = 0 ; i < num_pnts_lower ; i++ )
+	{
+		fgets(buff, 255, file_id);
+		sscanf(buff, "%f %f", &x, &z);
+		lower_curve.load_pnt(  i, vec3d(x, 0.0, z));
+	}
+
+	//==== Close Trailing Edge - Set Last Points ====//
+	vec3d last_pnt = upper_curve.get_pnt(num_pnts_upper-1) +
+				     lower_curve.get_pnt(num_pnts_lower-1);
+	upper_curve.load_pnt(num_pnts_upper-1, last_pnt*0.5);
+	lower_curve.load_pnt(num_pnts_lower-1, last_pnt*0.5);		
+
+	return 1;
+}
+
+
+int Af::readVspAirfoil( FILE* file_id,
+		int *thickness_read_flag, int *radius_le_read_flag, int *radius_te_read_flag  )
+{
+   int i;
+   Stringc line;
+   char buff[256];
+
+   fgets(buff, 255, file_id);
+   name = buff;
+   name.remove_trailing_blanks();
+   name.remove_all_substrings('\n');
+
+   int sym_flag;
+   int num_pnts_upper, num_pnts_lower;
+   float x, z;
+
+   fscanf(file_id, "%d", &sym_flag);
+   fgets(buff, 255, file_id);
+
+   fscanf(file_id, "%d", &num_pnts_upper);
+   fgets(buff, 255, file_id);
+
+    upper_curve.init(num_pnts_upper);
+    if (sym_flag)
+     {
+       num_pnts_lower = num_pnts_upper;
+       lower_curve.init(num_pnts_lower);
+     }
+   else
+     {
+       fscanf(file_id, "%d", &num_pnts_lower);
+       fgets(buff, 255, file_id);
+       lower_curve.init(num_pnts_lower);
+     }
+
+   for (i = 0 ; i < num_pnts_upper ; i++)
+     {
+       fscanf(file_id, "%f %f", &x, &z);
+       fgets(buff, 255, file_id);
+
+       upper_curve.load_pnt(  i, vec3d(x, 0.0, z));
+
+       if ( sym_flag )
+         {
+           lower_curve.load_pnt(  i, vec3d(x, 0.0, -z) );
+         }
+     }
+   fgets(buff, 255, file_id);
+
+
+  if ( !sym_flag )
+    {
+      for ( i = 0 ; i < num_pnts_lower ; i++)
+        {
+          fscanf(file_id, "%f %f", &x, &z);
+          fgets(buff, 255, file_id);
+          lower_curve.load_pnt( i, vec3d(x, 0.0, z) );
+        }
+      fgets(buff, 255, file_id);
+    }
+
+  //==== Close Trailing Edge - Set Last Points ====//
+  vec3d last_pnt = upper_curve.get_pnt(num_pnts_upper-1) + 
+                   lower_curve.get_pnt(num_pnts_lower-1);
+  upper_curve.load_pnt(num_pnts_upper-1, last_pnt*0.5);
+  lower_curve.load_pnt(num_pnts_lower-1, last_pnt*0.5);
+
+  float fdum;  
+  int more_data_flag = 1;
+  while (more_data_flag)
+    {
+      more_data_flag = 0;
+      if ( fgets(buff, 255, file_id) )
+        {
+          more_data_flag = 1;
+          line = buff;
+        }
+      else
+        {
+          line = " ";
+        }
+
+      if (line.search_for_substring("Radius") >= 0)
+        {
+          sscanf(buff, "%f", &fdum);
+         if (line.search_for_substring("Trailing") >= 0)
+            {
+              radius_te = fdum;
+              *radius_te_read_flag = 1;
+            }
+          else
+            {
+              radius_le = fdum;
+              *radius_le_read_flag = 1;
+            }
+        }
+      if (line.search_for_substring("Thick") >= 0)
+        {
+          sscanf(buff, "%f", &fdum);
+          if (line.search_for_substring("Location") >= 0)
+            {
+              thickness_loc = fdum;
+            }
+          else
+            {
+              *thickness_read_flag = 1;
+              thickness = fdum;
+            }
+        }
+      if (line.search_for_substring("Camber") >= 0)
+        {
+          sscanf(buff, "%f", &fdum);
+          if (line.search_for_substring("Location") >= 0)
+            {
+              camber_loc = fdum;
+            }
+          else
+            {
+              camber = fdum;
+            }
+        }
+      if (line.search_for_substring("Delta") >= 0)
+        {
+          sscanf(buff, "%f", &fdum);
+          delta_y_le = fdum;
+        }
+    }
+
+  fclose(file_id);
+
+	return 1;
+
+}
+
+//===== Generate From File Curve =====//
+float Af::compute_thickness_af_curves()
+{
+  float u;
+  vec3d pnt_u, pnt_l;
+  double max_thickness = 0.0;
+  for ( int i = 0 ; i < 11 ; i++)
+    {
+      u = 0.05f + (float)i*0.05f;
+      pnt_u = upper_curve.comp_pnt_per_length(u);
+      pnt_l = lower_curve.comp_pnt_per_length(u);
+
+      double dist_tween = dist( pnt_u, pnt_l );
+      if ( dist_tween > max_thickness )
+        max_thickness = dist_tween;
+    }
+  return( (float)max_thickness );
+}
+
+//===== Compute Radius Le From File Curve =====//
+float Af::compute_radius_le_af_curves()
+{
+  double thick_scale = thickness()/orig_af_thickness;
+  vec3d p0 = lower_curve.get_pnt(1)*thick_scale;
+  vec3d p1 = upper_curve.get_pnt(1)*thick_scale;
+  return((float)radius_of_circle(p0, upper_curve.get_pnt(0), p1  ));
+}
+
+//===== Generate From File Curve =====//
+void Af::generate_from_file_curve()
+{
+  int i;
+  float u;
+
+  //==== Initialize Array For Points ====//
+  int npnts = num_pnts;
+  pnts.init(npnts);
+
+  //==== Generate Airfoil ====//
+  int half_pnts = npnts/2;
+
+  for (  i = 0 ; i < half_pnts+1 ; i++)
+    {
+      //==== X*X Distribution of Points ====//
+      u = (float)i / (float)half_pnts;
+      u = u*sqrt(u);
+//      u = u*u;
+
+      //==== More Evenly Spaced Distribution of Points -DJK ====//
+      u = (float)i / (float)half_pnts;
+      u = u*sqrt(u);
+
+      //==== Compute Upper Surface Points ====//
+      pnts[half_pnts-i] = upper_curve.comp_pnt_per_length(u);
+
+      //==== Compute Lower Surface Points ====//
+      pnts[half_pnts+i] = lower_curve.comp_pnt_per_length(u);
+    }
+
+  //==== Scale Airfoil Thickness ====//
+  double z_avg;
+  double thick_scale = thickness()/orig_af_thickness;
+
+  for ( i = 0 ; i < half_pnts+1 ; i++)
+    {
+      z_avg = 0.5*(pnts[half_pnts-i].z() + pnts[half_pnts+i].z());
+      pnts[half_pnts-i].set_z( (pnts[half_pnts-i].z() - z_avg)*thick_scale + z_avg );
+      pnts[half_pnts+i].set_z( (pnts[half_pnts+i].z() - z_avg)*thick_scale + z_avg );
+    }      
+ }
+
+//===== Load Hermite Curves =====//
+void Af::load_curves()
+{
+  if (!curve_loaded_flag)
+  {
+    switch(type)
+      {
+        case NACA_4_SERIES:
+          load_4_series_curves();
+          break;
+
+        case BICONVEX:
+          load_biconvex_curves();
+          break;
+
+        case WEDGE:
+          load_wedge_curves();
+          break;
+
+        case AIRFOIL_FILE:
+          break;
+
+        case NACA_6_SERIES:
+					load_6_series_curves();
+          break;
+
+      }
+  curve_loaded_flag = TRUE;
+  }
+}
+
+//===== Load 4_series Upper & Lower Hermite Curves =====//
+void Af::load_4_series_curves()
+{
+  float x, xu, zu, zt, xl, zl, zc, theta;
+ 
+  //==== Initialize Array For Points ====//
+  int half_pnts = num_pnts/2;
+  upper_curve.init(half_pnts+1);
+  lower_curve.init(half_pnts+1);
+
+  //==== Generate Airfoil ====//
+  for ( int i = 1 ; i < half_pnts ; i++ )
+    {
+      //==== COS**2 Distribution of Points ====//
+//      x = 0.5*(1.0 - cos( (float)i/(float)half_pnts*M_PI ));
+//      x = x*x;
+            
+      //==== More Evenly Spaced Distribution of Points -DJK ====//
+      x = (float)i / (float)half_pnts;
+      x = x*sqrt(x);
+
+      //==== Compute Camber Line and Thickness ====//
+      compute_zc_zt_theta( x, zc, zt, theta);
+
+      //==== Compute Upper Surface Points ====//
+      xu = x  - zt*sin(theta); 
+      zu = zc + zt*cos(theta);
+      upper_curve.load_pnt( i, vec3d(xu, 0.0, zu) );
+
+      //==== Compute Lower Surface Points ====//
+      xl = x  + zt*sin(theta);
+      zl = zc - zt*cos(theta);
+      lower_curve.load_pnt( i, vec3d(xl, 0.0, zl) );
+    }
+
+  upper_curve.load_pnt(0, vec3d(0.0, 0.0, 0.0) );
+  upper_curve.load_pnt(half_pnts, vec3d(1.0, 0.0, 0.0) );
+  lower_curve.load_pnt(0, vec3d(0.0, 0.0, 0.0) );
+  lower_curve.load_pnt(half_pnts, vec3d(1.0, 0.0, 0.0) );
+
+  upper_curve.comp_tans();
+  lower_curve.comp_tans();
+
+  vec3d leading_edge_tan = vec3d(0.0, 0.0, 1.0);
+
+  double tan_mag = upper_curve.get_tan(0).mag();
+  upper_curve.load_tan( 0, leading_edge_tan*tan_mag);
+
+  tan_mag = -(lower_curve.get_tan(0).mag());
+  lower_curve.load_tan( 0, leading_edge_tan*tan_mag);
+
+}
+
+//===== Load biconvex Upper & Lower Hermite Curves =====//
+void Af::load_biconvex_curves()
+{
+  double x, xu, zu, xl, zl;
+ 
+  //==== Initialize Array For Points ====//
+  int half_pnts = num_pnts/2;
+  upper_curve.init(half_pnts+1);
+  lower_curve.init(half_pnts+1);
+
+  for ( int i = 1 ; i < half_pnts ; i++)
+    {
+      //==== COS**2 Distribution of Points ====//
+//      x = 0.5*(1.0 - cos( (float)i/(float)half_pnts*M_PI ));
+//      x = x*x;
+      x = (float)i/(float)half_pnts;
+      //==== Compute Upper Surface Points ====//
+      xu = x;
+      zu = 2.0*thickness()*x*(1.0 - x);
+      upper_curve.load_pnt( i, vec3d(xu, 0.0, zu) );
+
+      //==== Compute Lower Surface Points ====//
+      xl = xu;
+      zl = - zu;
+      lower_curve.load_pnt( i, vec3d(xl, 0.0, zl) );
+    }
+
+  upper_curve.load_pnt(0, vec3d(0.0, 0.0, 0.0) );
+  upper_curve.load_pnt(half_pnts, vec3d(1.0, 0.0, 0.0) );
+  lower_curve.load_pnt(0, vec3d(0.0, 0.0, 0.0) );
+  lower_curve.load_pnt(half_pnts, vec3d(1.0, 0.0, 0.0) );
+
+  upper_curve.comp_tans();
+  lower_curve.comp_tans();
+
+}
+
+//===== Load Wedge Upper & Lower Hermite Curves =====//
+void Af::load_wedge_curves()
+{
+  int i;
+  int apex;
+  double x, xu, zu, xl, zl, a, b;
+ 
+  //==== Initialize Array For Points ====//
+  int half_pnts = num_pnts/2;
+  upper_curve.init(half_pnts+1);
+  lower_curve.init(half_pnts+1);
+
+  half_pnts = num_pnts/2;
+  apex = (int)( (float)half_pnts*thickness_loc()) + 1;
+  if ( half_pnts == apex )
+    apex--;
+
+  //==== Compute Front Side Points ====//
+  for (  i = 1 ; i < apex ; i++)
+    {
+      //==== Linear Distribution of Points ====//
+      x = (float)i / (float)apex * thickness_loc();
+
+      //==== Compute Upper Surface Points ====//
+      a = 0.5*thickness()/thickness_loc();
+      xu = x;
+      zu = a*xu;
+      upper_curve.load_pnt( i, vec3d(xu, 0.0, zu) );
+
+      //==== Compute Lower Surface Points ====//
+      xl = xu;
+      zl = - zu;
+      lower_curve.load_pnt( i, vec3d(xl, 0.0, zl) );
+    }
+
+  //==== Compute Back Side Points ====//
+  for ( i = apex ; i < half_pnts ; i++)
+    {
+      //==== Linear Distribution of Points ====//
+      x = (float) (i - apex) / (float) (half_pnts - apex) * (1.0 - thickness_loc()) + thickness_loc();
+
+      //==== Compute Upper Surface Points ====//
+      a = -0.5*thickness()/(1.0 - thickness_loc());
+      b = -a;
+      xu = x;
+      zu = a*xu + b;
+      upper_curve.load_pnt( i, vec3d(xu, 0.0, zu) );
+
+      //==== Compute Lower Surface Points ====//
+      xl = xu;
+      zl = - zu;
+      lower_curve.load_pnt( i, vec3d(xl, 0.0, zl) );
+    }
+
+  upper_curve.load_pnt(0, vec3d(0.0, 0.0, 0.0) );
+  upper_curve.load_pnt(half_pnts, vec3d(1.0, 0.0, 0.0) );
+  lower_curve.load_pnt(0, vec3d(0.0, 0.0, 0.0) );
+  lower_curve.load_pnt(half_pnts, vec3d(1.0, 0.0, 0.0) );
+
+  upper_curve.comp_tans();
+  lower_curve.comp_tans();
+
+}
+
+//===== Run Six Series Code =====//
+void Af::load_6_series_curves()
+{
+  int i;
+
+  //==== Run Six Series Fortran Generation Code ====//
+  float cli = (float)ideal_cl();
+  float ta = (float)a();
+  float toc = (float)thickness();
+	sixseries_( &sixser, &toc, &cli, &ta );
+
+  int num_pnts_upper = sixpnts_.nmu;
+  int num_pnts_lower = sixpnts_.nml;
+
+  upper_curve.init(num_pnts_upper);
+  for (i = 0 ; i < num_pnts_upper ; i++)
+    {
+      float x = sixpnts_.xxu[i];
+      float z = sixpnts_.yyu[i];
+      upper_curve.load_pnt(  i, vec3d(x, 0.0, z));
+    }
+
+  lower_curve.init(num_pnts_lower);
+  for (i = 0 ; i < num_pnts_lower ; i++)
+    {
+      float x = sixpnts_.xxl[i];
+      float z = sixpnts_.yyl[i];
+      lower_curve.load_pnt(  i, vec3d(x, 0.0, z));
+    }
+
+  //==== Close Trailing Edge - Set Last Points ====//
+  vec3d last_pnt = upper_curve.get_pnt(num_pnts_upper-1) +
+                   lower_curve.get_pnt(num_pnts_lower-1);
+  upper_curve.load_pnt(num_pnts_upper-1, last_pnt*0.5);
+  lower_curve.load_pnt(num_pnts_lower-1, last_pnt*0.5);
+
+
+  upper_curve.comp_tans();
+  lower_curve.comp_tans();
+
+  vec3d leading_edge_tan = vec3d(0.0, 0.0, 1.0);
+
+  float tan_mag = (float)upper_curve.get_tan(0).mag();
+  upper_curve.load_tan( 0, leading_edge_tan*tan_mag);
+
+  tan_mag = -(float)(lower_curve.get_tan(0).mag());
+  lower_curve.load_tan( 0, leading_edge_tan*tan_mag);
+
+}
+
+//===== End-Cap  =====//
+vec3d Af::get_end_cap(int index)
+{
+  int mirror = num_pnts-1-index;
+  vec3d new_pnt = (pnts[index] + pnts[mirror])*0.5;
+  
+  return(new_pnt);
+}
+
+//===== Rounded End-Cap  =====//
+vec3d Af::get_rounded_end_cap(int index)
+{
+	//==== BiConvex ====//
+	int half_pnts = num_pnts/2;
+
+	int mirror = num_pnts-1-index;
+	vec3d new_pnt = (pnts[index] + pnts[mirror])*0.5;
+
+	//double x = new_pnt[0];
+	//double yu = 2.0*thickness()*x*(1.0 - x);
+
+	double yu = dist( pnts[index], pnts[mirror] )*0.5;
+
+	new_pnt[1] = yu;
+
+	return new_pnt;
+}
+
+//===== Invert Airfoil =====//
+void Af::invert_airfoil()
+{
+  int i;
+  array <double> z;
+  z.init(num_pnts);
+
+  //===== Switch Upper and Lower Z values =====
+  for ( i = 0; i < num_pnts; i++)
+  {
+    z[i] = pnts[i].z();
+  }
+
+  for (i = 0; i < num_pnts; i++)
+  {
+    pnts[num_pnts-1-i].set_z( -z[i] ); 
+  }
+}
+
+void Af::draw()
+{
+	//==== Scale To Fit Better In Wide Window ====//
+	glScaled( 1.7, 1.7, 1.0 );
+
+	int i;
+	//==== Draw Grid ====//
+	float gridSize = 0.1f;
+
+	glLineWidth(1.0);
+	glColor3f(0.8f, 0.8f, 0.8f);
+	glBegin( GL_LINES );
+	for ( i = 0 ; i < 41 ; i++ )
+	{
+		if ( i == 20 )
+			glColor3f(0.8f, 0.8f, 0.8f);
+		else
+			glColor3f(0.9f, 0.9f, 0.9f);
+
+		glVertex2f( gridSize*(float)i - 20.0f*gridSize, -20.0f*gridSize );
+		glVertex2f( gridSize*(float)i - 20.0f*gridSize,  20.0f*gridSize );
+		glVertex2f( -20.0f*gridSize, gridSize*(float)i - 20.0f*gridSize );
+		glVertex2f(  20.0f*gridSize, gridSize*(float)i - 20.0f*gridSize );
+	}
+	glEnd();
+
+	glPushMatrix();
+
+	glColor3f(1.0, 0.0, 0.0);
+	glBegin( GL_LINE_STRIP );
+    for (  i = 0 ; i < num_pnts ; i++)
+    {
+		glVertex2d( pnts[i].x() - 0.5, pnts[i].z() );
+	}
+	glEnd();
+
+	glPopMatrix();
+}
+
+
+void Af::init_script(Stringc s)
+{
+	char str[255];
+
+	sprintf(str, "%s camber", s());
+	get_camber()->set_script(Stringc(str), 0);
+
+	sprintf(str, "%s camberloc", s());
+	get_camber_loc()->set_script(Stringc(str), 0);
+	
+	sprintf(str, "%s thick", s());
+	get_thickness()->set_script(Stringc(str), 0);
+	
+	sprintf(str, "%s thickloc", s());
+	get_thickness_loc()->set_script(Stringc(str), 0);
+	
+	sprintf(str, "%s idealcl", s());
+	get_ideal_cl()->set_script(Stringc(str), 0);
+	
+	sprintf(str, "%s a", s());
+	get_a()->set_script(Stringc(str), 0);
+}
+
+void Af::sterilize_parms()
+{
+	camber.clear_dev_list();
+	camber_loc.clear_dev_list();
+	thickness.clear_dev_list();
+	thickness_loc.clear_dev_list();
+	radius_le.clear_dev_list();
+	radius_te.clear_dev_list();
+	delta_y_le.clear_dev_list();
+	a.clear_dev_list();
+	ideal_cl.clear_dev_list();
+	slat_chord.clear_dev_list();
+	slat_angle.clear_dev_list();
+	flap_chord.clear_dev_list();
+	flap_angle.clear_dev_list();
+}
+