--- conflicted
+++ resolved
@@ -34,11 +34,7 @@
 //#define stringify( name ) # name
 
 enum { BASE_GEOM_TYPE, XFORM_GEOM_TYPE, GEOM_GEOM_TYPE, POD_GEOM_TYPE, FUSELAGE_GEOM_TYPE,
-<<<<<<< HEAD
-       MS_WING_GEOM_TYPE, BLANK_GEOM_TYPE, MESH_GEOM_TYPE, STACK_GEOM_TYPE
-=======
-       MS_WING_GEOM_TYPE, BLANK_GEOM_TYPE, MESH_GEOM_TYPE, CUSTOM_GEOM_TYPE
->>>>>>> e5dbb810
+       MS_WING_GEOM_TYPE, BLANK_GEOM_TYPE, MESH_GEOM_TYPE, STACK_GEOM_TYPE, CUSTOM_GEOM_TYPE
      };
 
 class GeomType
