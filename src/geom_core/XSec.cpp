//
// This file is released under the terms of the NASA Open Source Agreement (NOSA)
// version 1.3 as detailed in the LICENSE file which accompanies this software.
//

// XSec.cpp: implementation of the XSec class.
//
//////////////////////////////////////////////////////////////////////

#include "XSec.h"
#include "Geom.h"
#include "XSecSurf.h"
#include "Parm.h"
#include "VehicleMgr.h"
#include "ParmMgr.h"
#include "StlHelper.h"
#include "APIDefines.h"
#include <float.h>
#include <stdio.h>

#include "Vehicle.h"

using std::string;
using namespace vsp;

//==== Default Constructor ====//
XSec::XSec( XSecCurve *xsc, bool use_left )
{
    if ( xsc == NULL )
    {
        //==== Create A Default Curve ====//
        xsc = new XSecCurve();
    }

    m_XSCurve = xsc;

    if ( m_XSCurve  )
    {
        m_XSCurve->SetParentContainer( m_ID );
    }

    m_Type = -1;

    m_GroupName = "XSec";
    m_GroupSuffix = -1;

    m_SectTessU.Init( "SectTess_U", m_GroupName, this, 3, 2,  100 );
    m_SectTessU.SetDescript( "Number of tessellated curves in the U direction for this section" );
}

//==== Destructor ====//
XSec::~XSec()
{
    delete m_XSCurve;
}

void XSec::ChangeID( string newid )
{
    string oldid = m_ID;
    ParmContainer::ChangeID( newid );

    XSecSurf* xssurf = ( XSecSurf* ) GetParentContainerPtr();

    xssurf->ChangeXSecID( oldid, newid );

    if ( m_XSCurve  )
    {
        m_XSCurve->SetParentContainer( newid );
    }
}

void XSec::SetGroupDisplaySuffix( int num )
{
    m_GroupSuffix = num;
    //==== Assign Group Suffix To All Parms ====//
    for ( int i = 0 ; i < ( int )m_ParmVec.size() ; i++ )
    {
        Parm* p = ParmMgr.FindParm( m_ParmVec[i] );
        if ( p )
        {
            p->SetGroupDisplaySuffix( num );
        }
    }

    if ( m_XSCurve )
    {
        m_XSCurve->SetGroupDisplaySuffix( num );
    }
}

string XSec::GetName()
{
    ParmContainer* pc = GetParentContainerPtr();

    if ( pc )
    {
        char str[256];
        sprintf( str, "_%d", m_GroupSuffix );
        return pc->GetName() + " " + m_GroupName + string(str);
    }
    return ParmContainer::GetName();
}

//==== Set Scale ====//
void XSec::SetScale( double scale )
{
    GetXSecCurve()->SetScale( scale );
}

//==== Parm Changed ====//
void XSec::ParmChanged( Parm* parm_ptr, int type )
{
    if ( type == Parm::SET )
    {
        m_LateUpdateFlag = true;
        return;
    }

    Update();

    //==== Notify Parent Container (XSecSurf) ====//
    ParmContainer* pc = GetParentContainerPtr();
    if ( pc )
    {
        pc->ParmChanged( parm_ptr, type );
    }
}

//==== Get Curve ====//
VspCurve& XSec::GetCurve()
{
    if ( m_LateUpdateFlag )
    {
        Update();
    }

    return m_TransformedCurve;
}

//==== Get Untransformed Curve ====//
VspCurve& XSec::GetUntransformedCurve()
{
    return m_XSCurve->GetCurve();
}

//==== Look Though All Parms and Load Linkable Ones ===//
void XSec::AddLinkableParms( vector< string > & parm_vec, const string & link_container_id )
{
    ParmContainer::AddLinkableParms( parm_vec, link_container_id );

    if ( m_XSCurve  )
    {
        m_XSCurve->AddLinkableParms( parm_vec, link_container_id );
    }
}


Matrix4d* XSec::GetTransform()
{
    if ( m_LateUpdateFlag )
    {
        Update();
    }

    return &m_Transform;
}


//==== Copy From XSec ====//
void XSec::CopyFrom( XSec* xs )
{
    ParmMgr.ResetRemapID();
    xmlNodePtr root = xmlNewNode( NULL, ( const xmlChar * )"Vsp_Geometry" );
    if ( xs->GetType() == GetType() && xs->GetXSecCurve()->GetType() == GetXSecCurve()->GetType() )
    {
        xs->EncodeXml( root );
        DecodeXml( root );
    }
    else
    {
        xs->XSec::EncodeXml( root );
        DecodeXml( root );

        m_XSCurve->SetWidthHeight( xs->GetXSecCurve()->GetWidth(), xs->GetXSecCurve()->GetHeight() );
    }
    xmlFreeNode( root );
    ParmMgr.ResetRemapID();
}

//==== Encode XML ====//
xmlNodePtr XSec::EncodeXml(  xmlNodePtr & node  )
{
    ParmContainer::EncodeXml( node );
    xmlNodePtr xsec_node = xmlNewChild( node, NULL, BAD_CAST "XSec", NULL );
    if ( xsec_node )
    {
        XmlUtil::AddIntNode( xsec_node, "Type", m_Type );
        XmlUtil::AddStringNode( xsec_node, "GroupName", m_GroupName );

        xmlNodePtr xscrv_node = xmlNewChild( xsec_node, NULL, BAD_CAST "XSecCurve", NULL );
        if ( xscrv_node )
        {
            m_XSCurve->EncodeXml( xscrv_node );
        }
    }
    return xsec_node;
}

//==== Decode XML ====//
// Called from XSec::DecodeXSec, XSec::CopyFrom, and overridden calls to ParmContainer::DecodeXml --
// i.e. during DecodeXml entire Geom, but also for in-XSecSurf copy/paste/insert.
xmlNodePtr XSec::DecodeXml(  xmlNodePtr & node  )
{
    ParmContainer::DecodeXml( node );

    xmlNodePtr child_node = XmlUtil::GetNode( node, "XSec", 0 );
    if ( child_node )
    {
        m_GroupName = XmlUtil::FindString( child_node, "GroupName", m_GroupName );

        xmlNodePtr xscrv_node = XmlUtil::GetNode( child_node, "XSecCurve", 0 );
        if ( xscrv_node )
        {
            m_XSCurve->DecodeXml( xscrv_node );
        }
    }
    return child_node;
}

//==== Encode XSec ====//
xmlNodePtr XSec::EncodeXSec(  xmlNodePtr & node  )
{
    xmlNodePtr xsec_node = xmlNewChild( node, NULL, BAD_CAST "XSec", NULL );
    if ( xsec_node )
    {
        EncodeXml( xsec_node );
    }
    return xsec_node;
}

//==== Decode XSec ====//
// Called only from XSecSurf::DecodeXml -- i.e. when DecodeXml'ing entire Geom.
xmlNodePtr XSec::DecodeXSec(  xmlNodePtr & node   )
{
    if ( node )
    {
        DecodeXml( node );
    }
    return node;
}

//==== Compute Area ====//
double XSec::ComputeArea( int num_pnts )
{
    VspCurve curve = GetCurve();
    vector<vec3d> pnts;
    curve.Tesselate( num_pnts, pnts );
    vec3d zero;
    return poly_area( pnts, zero );
}

<<<<<<< HEAD
=======
void XSec::SetTransformation( const Matrix4d &mat, bool center )
{
    m_rotation = mat;
    m_center = center;
}

void XSec::SetXSecCurve( XSecCurve* xs_crv )
{
    if ( m_XSCurve )
        delete m_XSCurve;

    m_XSCurve = xs_crv;
    m_XSCurve->SetParentContainer( m_ID );

}


>>>>>>> 80cc8070
//==========================================================================//
//==========================================================================//
//==========================================================================//

//==== Default Constructor ====//
FuseXSec::FuseXSec( XSecCurve *xsc, bool use_left ) : XSec( xsc, use_left)
{
    m_Type = XSEC_FUSE;

    m_RefLength = 1.0;

    m_XLocPercent.Init( "XLocPercent", m_GroupName, this,  0.0, 0.0, 1.0 );
    m_XLocPercent.SetDescript( "X distance of cross section as a percent of fuselage length" );
    m_YLocPercent.Init( "YLocPercent", m_GroupName, this,  0.0, -1.0, 1.0 );
    m_YLocPercent.SetDescript( "Y distance of cross section as a percent of fuselage length" );
    m_ZLocPercent.Init( "ZLocPercent", m_GroupName, this,  0.0, -1.0, 1.0 );
    m_ZLocPercent.SetDescript( "Z distance of cross section as a percent of fuselage length" );

    m_XRotate.Init( "XRotate", m_GroupName, this,  0.0, -180.0, 180.0 );
    m_XRotate.SetDescript( "Rotation about x-axis of cross section" );
    m_YRotate.Init( "YRotate", m_GroupName, this,  0.0, -180.0, 180.0 );
    m_YRotate.SetDescript( "Rotation about y-axis of cross section" );
    m_ZRotate.Init( "ZRotate", m_GroupName, this,  0.0, -180.0, 180.0 );
    m_YRotate.SetDescript( "Rotation about z-axis of cross section" );

    m_Spin.Init( "Spin", m_GroupName, this, 0.0, -180.0, 180.0 );

    m_RefLength.Init( "RefLength", m_GroupName, this, 1.0, 1e-8, 1e12, false );
}

//==== Update ====//
void FuseXSec::Update()
{
    m_LateUpdateFlag = false;

    XSecSurf* xsecsurf = (XSecSurf*) GetParentContainerPtr();

    Matrix4d mat;
    xsecsurf->GetBasicTransformation( m_XSCurve->GetWidth(), mat );

    VspCurve baseCurve = GetUntransformedCurve();

    baseCurve.Transform( mat );

    //==== Apply Transform ====//
    m_TransformedCurve = baseCurve;
    if ( fabs( m_Spin() ) > DBL_EPSILON )
    {
        std::cerr << "XSec spin not implemented." << std::endl;
// NOTE: Not implementing spin. Also, this implementation doesn't spin first or last segments
//      double val = 0.0;
//      if ( m_Spin() > 0 )         val = 0.5*(m_Spin()/180.0);
//      else if ( m_Spin() < 0 )    val = 1.0 + 0.5*(m_Spin()/180.0);
//      val = Clamp( val, 0.0, 0.99999999 );
//
//      vector< vec3d > ctl_pnts = m_Curve.GetControlPnts();
//      int split = (int)(val*(((int)ctl_pnts.size()-1)/3)+1);
//
//      vector< vec3d > spin_ctl_pnts;
//      for ( int i = split*3 ; i < (int)ctl_pnts.size()-1 ; i++ )
//          spin_ctl_pnts.push_back( ctl_pnts[i] );
//
//      for ( int i = 0 ; i <= split*3 ; i++ )
//          spin_ctl_pnts.push_back( ctl_pnts[i] );
//
//      m_TransformedCurve.SetControlPnts( spin_ctl_pnts );
    }

    m_Transform.loadIdentity();

    m_Transform.translatef( m_XLocPercent()*m_RefLength(), m_YLocPercent()*m_RefLength(), m_ZLocPercent()*m_RefLength() );

    m_Transform.rotateX( m_XRotate() );
    m_Transform.rotateY( m_YRotate() );
    m_Transform.rotateZ( m_ZRotate() );

    m_TransformedCurve.Transform( m_Transform );
}

//==== Set Ref Length ====//
void FuseXSec::SetRefLength( double len )
{
    if ( fabs( len - m_RefLength() ) < DBL_EPSILON )
    {
        return;
    }

    m_RefLength = len;
    m_LateUpdateFlag = true;

    m_XLocPercent.SetRefVal( m_RefLength() );
    m_YLocPercent.SetRefVal( m_RefLength() );
    m_ZLocPercent.SetRefVal( m_RefLength() );
}

//==== Copy position from base class ====//
// May be possible to do this using ParmContainer::EncodeXML, but all
// we want to do is copy the values in the XSec (not XSecCurve) class
// that control position.
void FuseXSec::CopyBasePos( XSec* xs )
{
    if ( xs )
    {
        FuseXSec* fxs = ( FuseXSec* ) xs;

        m_XLocPercent = fxs->m_XLocPercent();
        m_YLocPercent = fxs->m_YLocPercent();
        m_ZLocPercent = fxs->m_ZLocPercent();

        m_RefLength = fxs->m_RefLength();
    }
}

//==========================================================================//
//==========================================================================//
//==========================================================================//

//==== Default Constructor ====//
StackXSec::StackXSec( XSecCurve *xsc, bool use_left ) : XSec( xsc, use_left)
{
    m_Type = XSEC_STACK;

    m_XDelta.Init( "XDelta", m_GroupName, this,  0.0, -1.0e12, 1.0e12 );
    m_XDelta.SetDescript( "X distance of cross section from prior cross section" );
    m_YDelta.Init( "YDelta", m_GroupName, this,  0.0, -1.0e12, 1.0e12 );
    m_YDelta.SetDescript( "Y distance of cross section from prior cross section" );
    m_ZDelta.Init( "ZDelta", m_GroupName, this,  0.0, -1.0e12, 1.0e12 );
    m_ZDelta.SetDescript( "Z distance of cross section from prior cross section" );

    m_XRotate.Init( "XRotate", m_GroupName, this,  0.0, -180.0, 180.0 );
    m_XRotate.SetDescript( "Rotation about x-axis of cross section" );
    m_YRotate.Init( "YRotate", m_GroupName, this,  0.0, -180.0, 180.0 );
    m_YRotate.SetDescript( "Rotation about y-axis of cross section" );
    m_ZRotate.Init( "ZRotate", m_GroupName, this,  0.0, -180.0, 180.0 );
    m_YRotate.SetDescript( "Rotation about z-axis of cross section" );

    m_XCenterRot.Init( "m_XCenterRot", m_GroupName, this,  0.0, -1.0e12, 1.0e12 );
    m_XCenterRot.SetDescript( "X Center Of Rotation" );
    m_YCenterRot.Init( "m_YCenterRot", m_GroupName, this,  0.0, -1.0e12, 1.0e12 );
    m_YCenterRot.SetDescript( "Y Center Of Rotation" );
    m_ZCenterRot.Init( "m_ZCenterRot", m_GroupName, this,  0.0, -1.0e12, 1.0e12 );
    m_ZCenterRot.SetDescript( "Z Center Of Rotation" );


}

//==== Set Scale ====//
void StackXSec::SetScale( double scale )
{
    XSec::SetScale( scale );
    m_XDelta = m_XDelta() * scale;
    m_YDelta = m_YDelta() * scale;
    m_ZDelta = m_ZDelta() * scale;
}

//==== Update ====//
void StackXSec::Update()
{
    m_LateUpdateFlag = false;

    XSecSurf* xsecsurf = (XSecSurf*) GetParentContainerPtr();
    int indx = xsecsurf->FindXSecIndex( m_ID );

    // apply the needed transformation to get section into body orientation

    Matrix4d mat;
    xsecsurf->GetBasicTransformation( m_XSCurve->GetWidth(), mat );

    VspCurve baseCurve = GetUntransformedCurve();

    baseCurve.Transform( mat );

    //==== Apply Transform ====//
    m_TransformedCurve = baseCurve;

    m_Transform.loadIdentity();

    if( indx > 0 )
    {
        StackXSec* prevxs = (StackXSec*) xsecsurf->FindXSec( indx - 1);
        if( prevxs )
        {
            m_Transform.matMult( prevxs->GetTransform()->data() );
        }
    }

    m_Transform.translatef( m_XDelta(), m_YDelta(), m_ZDelta() );

    m_Transform.rotateX( m_XRotate() );
    m_Transform.rotateY( m_YRotate() );
    m_Transform.rotateZ( m_ZRotate() );

    m_TransformedCurve.OffsetX( m_XCenterRot() );
    m_TransformedCurve.OffsetY( m_YCenterRot() );
    m_TransformedCurve.OffsetZ( m_ZCenterRot() );

    m_TransformedCurve.Transform( m_Transform );

    m_TransformedCurve.OffsetX( -m_XCenterRot() );
    m_TransformedCurve.OffsetY( -m_YCenterRot() );
    m_TransformedCurve.OffsetZ( -m_ZCenterRot() );

    if( indx < xsecsurf->NumXSec() - 1 )
    {
        StackXSec* nextxs = (StackXSec*) xsecsurf->FindXSec( indx + 1);
        if( nextxs )
        {
            nextxs->SetLateUpdateFlag( true );
        }
    }

}

//==== Copy position from base class ====//
// May be possible to do this using ParmContainer::EncodeXML, but all
// we want to do is copy the values in the XSec (not XSecCurve) class
// that control position.
void StackXSec::CopyBasePos( XSec* xs )
{
    if ( xs )
    {
        StackXSec* sxs = ( StackXSec* ) xs;

        m_XDelta = sxs->m_XDelta();
        m_YDelta = sxs->m_YDelta();
        m_ZDelta = sxs->m_ZDelta();

        m_XRotate = sxs->m_XRotate();
        m_YRotate = sxs->m_YRotate();
        m_ZRotate = sxs->m_ZRotate();
    }
}
<|MERGE_RESOLUTION|>--- conflicted
+++ resolved
@@ -259,26 +259,6 @@
     return poly_area( pnts, zero );
 }
 
-<<<<<<< HEAD
-=======
-void XSec::SetTransformation( const Matrix4d &mat, bool center )
-{
-    m_rotation = mat;
-    m_center = center;
-}
-
-void XSec::SetXSecCurve( XSecCurve* xs_crv )
-{
-    if ( m_XSCurve )
-        delete m_XSCurve;
-
-    m_XSCurve = xs_crv;
-    m_XSCurve->SetParentContainer( m_ID );
-
-}
-
-
->>>>>>> 80cc8070
 //==========================================================================//
 //==========================================================================//
 //==========================================================================//
