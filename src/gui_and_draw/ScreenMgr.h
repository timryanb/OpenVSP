//
// This file is released under the terms of the NASA Open Source Agreement (NOSA)
// version 1.3 as detailed in the LICENSE file which accompanies this software.
//

// VehicleMgr.h: interface for the Vehicle Class and Vehicle Mgr Singleton.
// J.R Gloudemans
//
//////////////////////////////////////////////////////////////////////

#if !defined(SCREENMGR__INCLUDED_)
#define SCREENMGR__INCLUDED_

#include "ScreenBase.h"
#include "Vehicle.h"
#include "MessageMgr.h"
#include "SelectFileScreen.h"
#include "PickSetScreen.h"
#include "MainVSPScreen.h"

#include <vector>
#include <string>


//==== ScreenMgr ====//
class ScreenMgr : MessageBase
{
public:
    enum { VSP_MAIN_SCREEN, VSP_MANAGE_GEOM_SCREEN, VSP_SET_EDITOR_SCREEN,
           VSP_TYPE_EDITOR_SCREEN, VSP_PARM_SCREEN, VSP_PARM_LINK_SCREEN, VSP_EXPORT_SCREEN,
           VSP_COMP_GEOM_SCREEN, VSP_MASS_PROP_SCREEN, VSP_PSLICE_SCREEN, VSP_AWAVE_SCREEN,
           VSP_IMPORT_SCREEN, VSP_LIGHTING_SCREEN, VSP_MANAGE_TEXTURE_SCREEN, VSP_VIEW_SCREEN,
           VSP_BACKGROUND_SCREEN, VSP_PARM_DEBUG_SCREEN, VSP_DESIGN_VAR_SCREEN,
           VSP_CFD_MESH_SCREEN, VSP_FEA_MESH_SCREEN, VSP_LABEL_SCREEN, VSP_COR_SCREEN,
<<<<<<< HEAD
           VSP_USER_PARM_SCREEN, VSP_ADV_LINK_SCREEN,
           VSP_NUM_SCREENS
=======
           VSP_DEGEN_GEOM_SCREEN, VSP_CLIPPING_SCREEN, VSP_NUM_SCREENS
>>>>>>> a9b1671e
         };

    ScreenMgr( Vehicle* vPtr );
    virtual ~ScreenMgr();

    virtual void ShowScreen( int id );
    virtual void HideScreen( int id );
    virtual Vehicle* GetVehiclePtr()
    {
        return m_VehiclePtr;
    }
    virtual Geom* GetCurrGeom();
    virtual void SetUpdateFlag( bool flag );
    virtual void ForceUpdate();
    virtual void Alert( const char * message );

    SelectFileScreen* GetSelectFileScreen()
    {
        return &m_SelectFileScreen;
    }
    PickSetScreen* GetPickSetScreen()
    {
        return &m_PickSetScreen;
    }

    /*!
    * Get Screen from id.  If id does not exist, return NULL.
    */
    VspScreen* GetScreen( int id );

    virtual void MessageCallback( const MessageBase* from, const MessageData& data );


    bool CheckRunGui()
    {
        return m_RunGUI;
    };
    void SetRunGui( bool r )
    {
        m_RunGUI = r;
    };
    void ShowReturnToAPI()
    {
        ( ( MainVSPScreen* ) m_ScreenVec[VSP_MAIN_SCREEN] )->ShowReturnToAPI();
    };
    void HideReturnToAPI()
    {
        ( ( MainVSPScreen* ) m_ScreenVec[VSP_MAIN_SCREEN] )->HideReturnToAPI();
    };

protected:

    void Init();

    static int GlobalHandler(int event);

    bool m_UpdateFlag;
    virtual void UpdateAllScreens();

    Vehicle* m_VehiclePtr;
    vector< VspScreen* > m_ScreenVec;

    SelectFileScreen m_SelectFileScreen;
    PickSetScreen m_PickSetScreen;

    virtual void TimerCB();
    static void StaticTimerCB( void* data )
    {
        static_cast< ScreenMgr* >( data )->TimerCB();
    }

    bool m_RunGUI;
};


#endif // !defined(SCREENMGR__INCLUDED_)<|MERGE_RESOLUTION|>--- conflicted
+++ resolved
@@ -32,12 +32,9 @@
            VSP_IMPORT_SCREEN, VSP_LIGHTING_SCREEN, VSP_MANAGE_TEXTURE_SCREEN, VSP_VIEW_SCREEN,
            VSP_BACKGROUND_SCREEN, VSP_PARM_DEBUG_SCREEN, VSP_DESIGN_VAR_SCREEN,
            VSP_CFD_MESH_SCREEN, VSP_FEA_MESH_SCREEN, VSP_LABEL_SCREEN, VSP_COR_SCREEN,
-<<<<<<< HEAD
-           VSP_USER_PARM_SCREEN, VSP_ADV_LINK_SCREEN,
+           VSP_USER_PARM_SCREEN, VSP_ADV_LINK_SCREEN, VSP_DEGEN_GEOM_SCREEN,
+           VSP_CLIPPING_SCREEN,
            VSP_NUM_SCREENS
-=======
-           VSP_DEGEN_GEOM_SCREEN, VSP_CLIPPING_SCREEN, VSP_NUM_SCREENS
->>>>>>> a9b1671e
          };
 
     ScreenMgr( Vehicle* vPtr );
