--- conflicted
+++ resolved
@@ -262,11 +262,7 @@
 
         m_CfdMeshUI->SourceNameInput->value( source->GetName().c_str() );
 
-<<<<<<< HEAD
         if ( source->GetType() == vsp::POINT_SOURCE )
-=======
-        if ( source->GetType() == POINT_SOURCE )
->>>>>>> 674871b1
         {
             m_U1Slider.Activate();
             m_W1Slider.Activate();
@@ -283,12 +279,7 @@
             m_U2Slider.Deactivate();
             m_W2Slider.Deactivate();
         }
-<<<<<<< HEAD
-
         else if ( source->GetType() == vsp::LINE_SOURCE )
-=======
-        else if ( source->GetType() == LINE_SOURCE )
->>>>>>> 674871b1
         {
             m_Length2Slider.Activate();
             m_Radius2Slider.Activate();
@@ -310,12 +301,7 @@
 
             m_CfdMeshUI->EditSourceTitle->label( "Edit Line Source" );
         }
-<<<<<<< HEAD
-
         else if ( source->GetType() == vsp::BOX_SOURCE )
-=======
-        else if ( source->GetType() == BOX_SOURCE )
->>>>>>> 674871b1
         {
             m_U1Slider.Activate();
             m_W1Slider.Activate();
@@ -733,12 +719,7 @@
     else if ( w == m_CfdMeshUI->addSourceButton )
     {
         int type = m_CfdMeshUI->sourceTypeChoice->value();
-<<<<<<< HEAD
-
         if ( type >= 0 && type < vsp::NUM_SOURCE_TYPES )
-=======
-        if ( type >= 0 && type < NUM_SOURCE_TYPES )
->>>>>>> 674871b1
         {
             CfdMeshMgr.AddSource( type );
         }
